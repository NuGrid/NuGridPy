--- conflicted
+++ resolved
@@ -3889,9 +3889,6 @@
 
         Output
         ------
-<<<<<<< HEAD
-        This method adds the following data to the abu_vector instance:
-=======
         if plotType == 'PPN' and pin_filename != None
         chi2 : float
             chi-squared deviation of predicted abundances from observed ones
@@ -3900,8 +3897,8 @@
             proton number of elements being returned
         el_abu_plot : array
             elemental abundances (as you asked for them, could be ref to something else)
->>>>>>> 24187163
-
+
+        This method adds the following data to the abu_vector instance:
         self.el_abu_hash : elemental abundance, dictionary
         self.el_name     : element names, can be used as keys in el_abu_hash
         self.el_abu_log  : array of log10 of elemental abundance as plotted, including any ref scaling
@@ -4101,11 +4098,8 @@
                 el_abu=el_abu_dilution
 
             # plot an elemental abundance distribution with labels:
-<<<<<<< HEAD
-=======
             self.el_abu_log = np.log10(el_abu)
             chi2 = 0.
->>>>>>> 24187163
             if pin_filename!=None:                                   # plotting the observation data
                 # using zip() to plot multiple values for a single element
                 # also calculate and return chi squared
@@ -4231,14 +4225,11 @@
             print('This method is not supported for '+plotType)
             return
 
-<<<<<<< HEAD
         self.el_abu_hash = el_abu_hash
         self.el_name = el_name
         self.el_abu_log = np.log10(el_abu)
         return chi2
 
-=======
->>>>>>> 24187163
     def _do_title_string(self,title_items,cycle):
         '''
         Create title string
