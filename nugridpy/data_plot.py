
#
# NuGridpy - Tools for accessing and visualising NuGrid data.
#
# Copyright 2007 - 2014 by the NuGrid Team.
# All rights reserved. See LICENSE.
#

"""
data_plot.py

SuperClass module for the YProfile and Table Classes.  It contains
numerous plot function for the YProfile and Table Classes.

If one in the future wants their class to inherit this superclasses
methods this is what is required:

A. Place ``from data_table import *`` at the top of the module.
B. If the class is defined like 'class MyClass:', change that to
   'class MyClass(DataTable):'
C. To properly use DataTable's methods properly one will need these
   methods: a get(atri) that returns a numpy array of Data, or a list
   of numpy arrays of data.  The arguments of this function would need
   to be atri which is the name of the data one is looking for.

"""
from __future__ import division
from __future__ import print_function
from __future__ import absolute_import

from builtins import zip
from builtins import str
from builtins import input
from builtins import range
from past.builtins import basestring
from builtins import object
from past.utils import old_div
from numpy import *
from math import *
import matplotlib.pylab as pyl
import matplotlib.pyplot as pl
#from matplotlib.mpl import colors,cm # depreciated in mpl ver 1.3
                                      # use line below instead
from matplotlib import colors,cm
import matplotlib
from matplotlib.patches import Rectangle, Arrow
from matplotlib.collections import PatchCollection
from matplotlib.offsetbox import AnchoredOffsetbox, TextArea
from matplotlib.lines import Line2D
from matplotlib.ticker import *
from collections import OrderedDict
import numpy as np
import os
import os.path
import threading
import time
import sys

from . import astronomy as ast


def _padding_model_number(number, max_num):
    '''
    This method returns a zero-front padded string

    It makes out of str(45) -> '0045' if 999 < max_num < 10000. This is
    meant to work for reasonable integers (maybe less than 10^6).

    Parameters
    ----------
    number : integer
        number that the string should represent.
    max_num : integer
        max number of cycle list, implies how many 0s have be padded

    '''

    cnum = str(number)
    clen = len(cnum)

    cmax = int(log10(max_num)) + 1

    return (cmax - clen)*'0' + cnum


class DataPlot(object):

    _classTest_data = {
        'ppm.yprofile': 'YProfile',
        'ascii_table.ascii_table': 'AsciiTable',
        'nugridse.se': 'se',
        'mesa.mesa_profile': 'mesa_profile',
        'mesa.star_log': 'mesa.star_log',
        'mesa.history_data': 'mesa.star_log',
        'ppn.xtime': 'xtime',
        'ppn.abu_vector': 'PPN',
        'starobs.plot': 'starobs',
        'grain.gdb': 'grain',
        }

    def _classTest(self):
        '''
        Determines what the type of class instance the subclass is, so
        we can dynamically determine the behaviour of methods.

        The data this method uses (_classTest_data) NEEDS to be
        modified if any names of files or classes are changed.

        TODO - The entire use of this class needs to be refactored to use
        derived classes instead.
        '''
        c = '.'.join(str(self.__class__)[:-2].rsplit('.', 2)[-2:])
        return self._classTest_data.get(c, '')

    def _which(self, program):
        '''
        Mimics which in the unix shell.

        '''
        def is_exe(fpath):
            return os.path.exists(fpath) and os.access(fpath, os.X_OK)

        fpath, fname = os.path.split(program)
        if fpath:
            if is_exe(program):
                return program
        else:
            for path in os.environ["PATH"].split(os.pathsep):
                exe_file = os.path.join(path, program)
                if is_exe(exe_file):
                    return exe_file

        return None

    def _logarithm(self, tmpX, tmpY, logX, logY, base):
        logXER=False
        logYER=False
        for i in range(len(tmpX)):
            if tmpX[i]<=0. and logX:
                #print 'We can not log a number less than or equal to zero'
                #print 'Attempting to remove incompatible values from X'
                logXER=True
            if tmpY[i]<=0. and logY:
                #print 'We can not log a number less than or equal to zero'
                #print 'Attempting to remove incompatible values from Y'
                logYER=True
        tmX=[]
        tmY=[]

        if logXER:
            for i in range(len(tmpX)):
                if tmpX[i]>0.:
                    tmX.append( tmpX[i])
                    tmY.append(tmpY[i])
            tmpX=tmX
            tmpY=tmY
        elif logYER:
            for i in range(len(tmpY)):
                if tmpY[i]>0.:
                    tmX.append( tmpX[i])
                    tmY.append(tmpY[i])
            tmpX=tmX
            tmpY=tmY

        tmX=tmpX
        tmY=tmpY

        if logX:
            tmX=tmpX
            try:
                for i in range(len(tmpX)):
                    tmX[i]=log(tmpX[i],base)
            except ValueError:
                #print 'We can not log a number less than or equal to zero'
                #print 'Attempting to remove incompatible values from X'
                logXER=True
        if logY:
            tmY=tmpY
            try:
                for i in range(len(tmpY)):
                    tmY[i]=log(tmpY[i],base)
            except ValueError:
                #print 'We can not log a number less than or equal to zero'
                #print 'Attempting to remove incompatible values from Y'
                logYER=True

        if logX:
            tmpX=tmX
        if logY:
            tmpY=tmY

        return tmpX,tmpY

    def _sparse(self, x, y, sparse):
        """
        Method that removes every non sparse th element.

        For example:
        if this argument was 5, This method would plot the 0th, 5th,
        10th ... elements.

        Parameters
        ----------
        x : list
            list of x values, of length j.
        y : list
            list of y values, of length j.
        sparse : integer
            Argument that skips every so many data points.

        """
        tmpX=[]
        tmpY=[]

        for i in range(len(x)):
            if sparse == 1:
                return x,y
            if (i%sparse)==0:
                tmpX.append(x[i])
                tmpY.append(y[i])
        return tmpX, tmpY

    def plotMulti(self, atrix, atriy, cyclist, title, path='/',
                  legend=None, labelx=None, labely=None, logx=False,
                  logy=False, base=10, sparse=1, pdf=False,
                  limits=None):
        '''
        Method for plotting multiple plots and saving it to multiple
        pngs or PDFs.

        Parameters
        ----------
        atrix : string
            The name of the attribute you want on the x axis.
        atriy : string
            The name of the attribute you want on the Y axis.
        cyclist : list
            List of cycles that you would like plotted.
        title : string
            The title of the graph and the name of the file.
        path : string, optional
            The file path. The default is '/'
        Legend : list or intager, optional
            A list of legends for each of your cycles, or one legend for
            all of the cycles. The default is None.
        labelx : string, optional
            The label on the X axis. The default is None.
        labely : string, optional
            The label on the Y axis. The default is None.
        logx : boolean, optional
            A boolean of whether the user wants the x axis
            logarithmically. The default is False.
        logy : boolean, optional
            A boolean of whether the user wants the Y axis
            logarithmically. The default is False.
        base : integer, optional
            The base of the logarithm. The default is 10.
        sparse : integer, optional
            Argument that skips every so many data points.  For example
            if this argument was 5, This method would plot the 0th,
            5th, 10th ... elements. The default is 1.
        pdf : boolean, optional
            A boolean of if the image should be saved to a pdf file.
            xMin, xMax, yMin, YMax:  plot coordinates.  The default is
            False.
        limits : list, optional
            The length four list of the x and y limits.  The order of
            the list is xmin, xmax, ymin, ymax. The default is None.

        '''
        if str(legend.__class__)!="<type 'list'>":# Determines the legend is a list
            legendList=False
        else:
            legendList=True

        if legendList and len(cyclist) !=len(legend): #if it is a list, make sure there is an entry for each cycle
            print('Please input a proper legend, with correct length, aborting plot')
            return None
        for i in range(len(cyclist)):
            if legendList:
                self.plot(atrix,atriy,cyclist[i],'ndump',legend[i],labelx,labely,base=base,sparse=sparse, \
                                  logx=logx,logy=logy,show=False,limits=limits)
            else:
                self.plot(atrix,atriy,cyclist[i],'ndump',legend,labelx,labely,base=base,sparse=sparse, \
                                  logx=logx,logy=logy,show=False,limits=limits)

            pl.title(title)
            if not pdf:
                currentDir = os.getcwd()
                os.chdir(path)
                pl.savefig(title+str(cyclist[i])+'.png', dpi=400)
                os.chdir(currentDir)
            else:
                currentDir = os.getcwd()
                os.chdir(path)
                pl.savefig(title+str(cyclist[i])+'.pdf', dpi=400)
                os.chdir(currentDir)
            pl.clf()
        return None

    def plot(self, atrix, atriy, fname=None, numtype='ndump',
             legend=None, labelx=None, labely=None, indexx=None,
             indexy=None, title=None, shape='.', logx=False,
             logy=False, path='/', base=10, sparse=1, show=True, pdf=False,limits=None,
             markevery=None, linewidth=1):
        """
        Simple function that plots atriy as a function of atrix

        This method will automatically find and plot the requested data.

        Parameters
        ----------
        atrix : string
            The name of the attribute you want on the x axis.
        atriy : string
            The name of the attribute you want on the Y axis.
        fname : optional
            Be the filename, Ndump or time, or cycle, If fname is a
            list, this method will then save a png for each cycle in the
            list.  Warning, this must be a list of cycles and not a
            list of filenames. The default is None.
        numtype : string, optional
            designates how this function acts and how it interprets
            fname. if numtype is 'file', this function will get the
            desird attribute from that file.  if numtype is 'NDump'
            function will look at the cycle with that nDump.  if numtype
            is 't' or 'time' function will find the _cycle with the
            closest time stamp. The default is 'ndump'.
        legend : list or intager, optional
            A list of legends for each of your cycles, or one legend for
            all of the cycles. The default is None.
        labelx : string, optional
            The label on the X axis. The default is None.
        labely : string, optional
            The label on the Y axis. The default is None.
        indexx : optional
            Depreciated: If the get method returns a list of lists,
            indexx would be the list at the index indexx in the list.
            The default is None.
        indexy : optional
            Depreciated: If the get method returns a list of lists,
            indexy would be the list at the index indexx in the list.
            The default is None.
        title : string, optional
            The Title of the Graph. The default is None.
        shape : string, optional
            What shape and colour the user would like their plot in.
            Please see
            http://matplotlib.sourceforge.net/api/pyplot_api.html#matplotlib.pyplot.plot
            for all possible choices. The default is '.'.
        logx : boolean, optional
            A boolean of weather the user wants the x axi
            logarithmically. The default is False.
        logy : boolean, optional
            A boolean of weather the user wants the Y axis
            logarithmically. The default is False.
        path : string, optional
            Usef for PlotMulti, give the path where to save the Figures
        base : integer, optional
            The base of the logarithm. The Default is 10.
        sparse : integer, optional
            Argument that skips every so many data points. For example
            if this argument was 5, This method would plot the 0th, 5th,
            10th ... elements. The default is 1.
        show : boolean, optional
            A boolean of if the plot should be displayed useful with the
            multiPlot method. The default is True.
        pdf : boolean, optional
            PDF for PlotMulti? Default: False
        limits : list, optional
            The length four list of the x and y limits. The order of the
            list is xmin, xmax, ymin, ymax. The defautl is .
        markevery : integer or tupler, optional
            Set the markevery property to subsample the plot when
            using markers.  markevery can be None, very point will be
            plotted. It can be an integer N, Every N-th marker will be
            plotted starting with marker 0. It can be a tuple,
            markevery=(start, N) will start at point start and plot
            every N-th marker. The default is None.
        linewidth : integer, optional
            Set linewidth. The default is 1.

        Notes
        -----
        WARNING: Unstable if get returns a list with only one element (x=[0]).

        parameters: indexx and indexy have been deprecated.
        """
        t1=time.time()
        #Setting the axis labels

        if labelx== None :
            labelx=atrix
        if labely== None :
            labely=atriy

        if title!=None:
            title=title
        else:
            title=labely+' vs '+labelx

        if str(fname.__class__)=="<type 'list'>":
            self.plotMulti(atrix,atriy,fname,title,path,legend,labelx,labely,logx, logy, 10,1,pdf,limits)
            return
        tmpX=[]
        tmpY=[]
        singleX=False
        singleY=False
        #Getting data
        plotType=self._classTest()
        if plotType=='YProfile':
            if fname==None:
                fname=self.cycles[-1]

            listY=self.get(atriy,fname, numtype,resolution='a')
            listX=self.get(atrix,fname, numtype,resolution='a')
        elif plotType=='se':
            if fname==None:
                listY=self.get( atriy,sparse=sparse)
                listX=self.get(atrix,sparse=sparse)
            else:
                listY=self.get(fname, atriy,sparse=sparse)
                listX=self.get(fname, atrix,sparse=sparse)

            t2= time.time()
            print(t2 -t1)
        elif plotType=='PPN' :
            if fname==None and atrix not in self.cattrs and atriy not in self.cattrs:
                fname=len(self.files)-1
            if numtype=='ndump':
                numtype='cycNum'
            listY=self.get(atriy,fname,numtype)
            listX=self.get(atrix,fname,numtype)
        elif plotType=='xtime' or plotType=='mesa_profile' or plotType=='AsciiTable' or plotType=='mesa.star_log' or plotType=='starobs':
            listY=self.get(atriy)
            listX=self.get(atrix)
        else:
            listY=self.get(atriy)
            listX=self.get(atrix)
        tmpX=[]
        tmpY=[]
        if isinstance(listX[0], basestring) or isinstance(listY[0], basestring):
            for i in range(len(listX)):
                if '*****' == listX[i] or '*****' == listY[i]:
                    print('There seems to be a string of * in the lists')
                    print('Cutting out elements in both the lists that have an index equal to or greater than the index of the location of the string of *')
                    break
                tmpX.append(float(listX[i]))
                tmpY.append(float(listY[i]))

            listX=tmpX
            listY=tmpY




        #Determining if listX is a list or a list of lists
        try:
            j=listX[0][0]
        except:
            singleX = True

        if len(listX) == 1:  # If it is a list of lists with one element.
            tmpX=listX[0]
        elif singleX == True:# If it is a plain list of values.
            tmpX=listX
        elif indexx==None and len(listX)>1: # If it is a list of lists of values.
                                            # take the largest
            tmpX=listX[0]
            for i in range(len(listX)):
                if len(tmpX)<len(listX[i]):
                    tmpX=listX[i]
        elif indexx<len(listX): # If an index is specified, use that index
            tmpX=listX[indexx]
        else:
            print('Sorry that indexx does not exist, returning None')
            return None

        #Determining if listY is a list or a list of lists
        try:
            j=listY[0][0]
        except:
            singleY = True

        if len(listY) == 1: # If it is a list of lists with one element.
            #print 'hello'
            tmpY=listY[0]
        elif singleY == True: # If it is a plain list of values.
            #print 'world'
            tmpY=listY
        elif indexy==None and len(listY)>1:# If it is a list of lists of values.
                                            # take the largest
            #print 'fourth'
            tmpY=listY[0]
            for i in range(len(listY)):
                if len(tmpY)<len(listY[i]):
                    tmpY=listY[i]
        elif indexy<len(listY): # If an index is specified, use that index
            #print 'sixth'
            tmpY=listY[indexy]
        else:
            print('Sorry that indexy does not exist, returning None')
            return None
        '''
        elif indexy==None and len(listY)==1:
                #print 'fifth'
                tmpY=listY
        '''




        #Here, if we end up with different sized lists to plot, it
        #searches for a list that is of an equal length
        if len(tmpY)!=len(tmpX):
            found=False
            print("It seems like the lists are not of equal length")
            print("Now attempting to find a compatible list for ListX")
            for i in range(len(listY)):
                if not singleY and len(tmpX)==len(listY[i]):
                    tmpY=listY[i]
                    found=True

            if not found:
                print("Now attempting to find a compatible list for ListY")
                for i in range(len(listX)):

                    if not singleX and len(tmpY)==len(listX[i]):
                        tmpX=listX[i]
                        found=True

            if found:
                print("Suitable list found")
            else:

                print("There is no suitalble list, returning None")
                return None
        if len(tmpY)!=len(tmpX) and single == True:
            print('It seems that the selected lists are of different\nsize, now returning none')
            return None
        # Sparse stuff
        if plotType!='se':
            tmpX,tmpY=self._sparse(tmpX,tmpY, sparse)

        # Logarithm stuff
        if logy or logx:
            tmpX,tmpY=self._logarithm(tmpX,tmpY,logx,logy,base)

        # Here it ensures that if we are plotting ncycle no values of '*' will be plotted
        tmX=[]
        tmY=[]
        for i in range(len(tmpX)):
            tmX.append(str(tmpX[i]))
            tmY.append(str(tmpY[i]))

        tmpX=[]
        tmpY=[]
        for i in range(len(tmX)):
            if '*' in tmX[i] or '*' in tmY[i]:
                print('There seems to be a string of * in the lists')
                print('Cutting out elements in both the lists that have an index equal to or greater than the index of the location of the string of *')
                break
            tmpX.append(float(tmX[i]))
            tmpY.append(float(tmY[i]))
        listX=tmpX
        listY=tmpY

        #Setting the axis labels

        if logx:
            labelx='log '+labelx
        if logy:
            labely='log '+labely

        if legend!=None:
            legend=legend
        else:
            legend=labely+' vs '+labelx



        pl.plot(listX,listY,shape,label=legend,markevery=markevery,linewidth=linewidth)
        pl.legend()
        pl.title(title)
        pl.xlabel(labelx)
        pl.ylabel(labely)
        if show:
            pl.show()

        if limits != None and len(limits)==4:

            pl.xlim(limits[0],limits[1])
            pl.ylim(limits[2],limits[3])

    def plot_isoratios(self,xiso,yiso,fign=1,spec=None,deltax=True,deltay=True,logx=False,logy=False,
                        title=None,legend=None,legloc='lower right',errbar=True,dcycle=500,addiso=None,
                        co_toggle='c',cust_toggle=None,shift=0,weighting=None,zoneselect=None,iniabufile='iniab2.0E-02GN93.ppn',
                        plt_sparse=1,plt_symb='o',plt_col='k',plt_lt='-',plt_lw=1.,alpha_dum=1.,plt_massrange=False,plt_show=True,
                        figsave=False):
        '''
        This is the new routine to plot isotopic ratios for ALL input. rt, June 2014

        Parameters:
        -----------
        xiso : np.array
            x data to plot. This can be an array or a list of arrays, depending on who calls the routine
        yiso : np.array
            y data to plot. This can be an array or a list of arrays, depending on who calls the routine
        fign : integer, optional
            Figure number
        spec : string, optional
            What specifications do you want to do when coming from nugridse models. Choose 'surf' for
            surface models or 'exp' for explosions (out files)
        deltax : boolean, optional
            X axis in delta values?
        deltay : boolean, optional
            Y axis in delta values?
        logx : boolean, optional
            Logarithmic x axis?
        logy : boolean, optional
            Logarithmic y axis?
        title : string, optional
            Title for your plot
        legend : string, optional
            Legend for your model / grains. For grains the legend is automatically taken from the
            grain class
        legloc : string / integer, optional
            Location of the legend, use matplotlib standard. Use None to not plot legend if plotted
            by default, e.g., from grain class routine.
        errbar : boolean, optional
            Error bars on grain data?
        dcycle : integer, optional
            Difference between cycles to take for thermal pulse searching, if searching is
            deactivated, dcycle describes how often cycles are sampled.  The default is 500.
        addiso : list, optional
            For explosive models. Add an isotope.  Format ['C-12', 0.5 ,'N-12'] to add N12
            to C12 and multiply it with a factor of 0.5.  Multiple isotopes can be added, the
            factor is optional and does not have to be given.  Isotopes can be added to other
            isotopes as well, i.e., [['C-12', 'N-12'], ['C-13', 'N-13']].  The default None.
            Notice that while addiso = [['N-14','O-14'],['N-14',fractionation,'C-14']]
            works, other options like addiso = [['N-14','O-14',fractionation,'C-14']] or
            addiso = [['N-14',1,'O-14',fractionation,'C-14']] are not working and give Typerror.
            CAREFUL, that for the option addiso = [['N-14',fractionation,'C-14','O-14']] there is
            no error message, but the fractionation is applied to both O14 and C14!
        co_toggle : string, optional
            For explosive models, choose what shells you want to look for! Select 'c' for
            selecting zones with C/O >= 1.  Select 'o' for C/O <= 1.  If 'a' takes the
            whole star.  The defalut is 'c'. See cust_toggle (below) for an alternative!
        cust_toggle : list, optional
            This option is like co_toggle (and overwrites it when chosen) but lets you choose
            your own comparison. For example you want to find zones that have a 10 fold
            overabundance of Ti-46 and Ti-47 over O-16 and Zr-96, you can choose here
            [['Ti-46','Ti-47'],['O-16','Zr-96'],100.] Assuming the first list is is x, the
            second list y, and the comparator number is f, the statement only plots shells
            in which the condition x/y>f is fulfilled. x and y are number sums of the chosen
            isotopes, f has to be given as a float. This is only for explosive shells. Please
            note, if this toggle is NOT None, then co_toggle is overwritten!
        shift : integer, optional
            For explosive models, how much do you want to shift the models back from the
            last cycle? By default (0) the last cycle is taken.
        weighting : string, optional
            For explosive models. If None then, plot every profile separately.  If 'zone'
            then, average each zone.  If 'all' then average all selected zones.  The
            default is None.
        zoneselect: string, optional
            For explosive models. Select if you want to plot 'all' zones or outer most zone.
            Arguments are 'all' and 'top', respectively. Default is None, then the user is
            asked to provide this information during the routine as input.
        iniabufile : string, optional
            Initial abundance file. Use absolute path for your file or filename to choose a
            given file in USEEPP. Attention: You need a standard tree checked out from SVN
        plt_sparse : integer, optional
            Every how many datapoints is the plot done? Not used for some routines!
        plt_symb : string, optional
            Symbol for the plot. In case of grains, this is handled automatically.
        plt_col : string / float, optional
            Color for plotted curve. In case of grains, this is handled automatically.
        plt_lt : string, optional
            line type for plot.
        plt_lw : float, optional
            Line width for plot.
        alpha_dum : trasparency to apply to grains data, in case of many data are plotted.
            This may be allpied also for theoretical curves.
        plt_massrange : boolean, optional
            For explosive models. Plot mass of shell with first and last datapoint of
            each zone.  If list given, label those zones.  The default is False.
        plt_show : boolean, optional
            Do you want to show the plot or not?
        figsave : string, optional
            Give path and filename here, if you want to save the figure.
        '''

        from . import utils as u

        ### WORK ON PATH ###
        # define svn path form path where script runs, depending on standard input or not
        if len(iniabufile.split('/')) == 1 :   # means not an absolute path!
            scriptpathtmp = __file__
            if len(scriptpathtmp.split('/')) == 1:   # in folder where nugridse is
                scriptpathtmp = os.path.abspath('.') + '/nugridse.py'   # to get the current dir
            svnpathtmp = '/'
            for i in range(len(scriptpathtmp.split('/'))-3):   # -3 to go to folders up!
                if scriptpathtmp.split('/')[i] != '':
                    svnpathtmp += scriptpathtmp.split('/')[i] + '/'
            iniabufile = svnpathtmp + 'frames/mppnp/USEEPP/' + iniabufile   # make absolute path for iniabufile


        ### get solar system ratios for the isotopes that are specified in the input file ###
        inut = u.iniabu(iniabufile)
        try:
            xrat_solsys = inut.isoratio_init(xiso)
        except KeyError:   # if isotope not available, e.g., if plotting Ti-44 / Ti-48 ratio
            xrat_solsys = 0.
        try:
            yrat_solsys = inut.isoratio_init(yiso)
        except KeyError:
            yrat_solsys = 0.

        # number ratio for solar system ratio
        xrat_solsys *= (old_div(float(xiso[1].split('-')[1]), float(xiso[0].split('-')[1])))
        yrat_solsys *= (old_div(float(yiso[1].split('-')[1]), float(yiso[0].split('-')[1])))


        # initialize xdataerr and ydataerr as None
        xdataerr = None
        ydataerr = None



        ### DO PLOTS FROM NUGRIDSE CLASS ###
        if self._classTest() == 'se':
            if spec==None:
                spec = str(eval(input('Please specify \'surf\' for surface models (AGB stars) or \'exp\' for explosive'
                             'models and zone finding, etc., and press enter: ')))

            ### SURFACE MODELS - PLOT AGB STAR STUFF ###
            if spec == 'surf':
                print('Plotting AGB star stuff')

                # read in thermal pulse position and co ratio
                tp_pos, co_return = self._tp_finder(dcycle)
                tp_pos_tmp = []
                co_return_tmp  = []
                tp_pos_tmp.append(1)
                co_return_tmp.append(co_return[0])
                for i in range(len(tp_pos)):
                    tp_pos_tmp.append(tp_pos[i])
                    co_return_tmp.append(co_return[i])
                tp_pos = tp_pos_tmp
                co_return = co_return_tmp

                # read in data
                iso_alldata = self.get(tp_pos,[xiso[0],xiso[1],yiso[0],yiso[1]])
                xrat = np.zeros(len(iso_alldata))
                yrat = np.zeros(len(iso_alldata))
                for i in range(len(iso_alldata)):
                    xrat[i] = old_div(iso_alldata[i][0], iso_alldata[i][1])
                    yrat[i] = old_div(iso_alldata[i][2], iso_alldata[i][3])

                # make number ratios
                for i in range(len(xrat)):
                    xrat[i] *= old_div(float(xiso[1].split('-')[1]), float(xiso[0].split('-')[1]))
                    yrat[i] *= old_div(float(yiso[1].split('-')[1]), float(yiso[0].split('-')[1]))

                # if delta values are requested, need to calculate those now
                if deltax:
                    xrat = (old_div(xrat,xrat_solsys) -1.) * 1000.
                if deltay:
                    yrat = (old_div(yrat,yrat_solsys) -1.) * 1000.

                # now we might have o and c rich zones. prepare stuff for plotting
                xdata_o = []
                ydata_o = []
                xdata_c = []
                ydata_c = []
                for i in range(len(co_return)):
                    if co_return[i] <= 1.:
                        xdata_o.append(xrat[i])
                        ydata_o.append(yrat[i])
                    else:
                        xdata_c.append(xrat[i])
                        ydata_c.append(yrat[i])
                if xdata_o != [] and xdata_c != []:
                    xdata_o.append(xdata_c[0])
                    ydata_o.append(ydata_c[0])
                # now make the styles
                style_o = [plt_symb + '--', plt_col, '1.', '4', '2',None]
                style_c = [plt_symb + plt_lt,  plt_col, plt_col, '7.', '1', legend]

                # now make data for plotting
                xdata = []
                ydata = []
                style = []
                if xdata_o != []:
                    xdata.append(xdata_o)
                    ydata.append(ydata_o)
                    style.append(style_o)
                if xdata_c != []:
                    xdata.append(xdata_c)
                    ydata.append(ydata_c)
                    style.append(style_c)




            ### EXPLOSIVE MODELS ###
            elif spec == 'exp':
                print('explosive models')
                # compatibility
                co_toggle = co_toggle.lower()
                isotope_list = [xiso[0],xiso[1],yiso[0],yiso[1]]

                # cycle
                cyc_no = self.se.cycles[len(self.se.cycles)-1-shift]
                mco_data = self.get(cyc_no,['mass','C-12','C-13','O-16','O-17','O-18',xiso[0],xiso[1],yiso[0],yiso[1]])
                mass = mco_data[0]
                # if no custom toggle for enrichment
                if cust_toggle == None:
                    c_elem = mco_data[1]+mco_data[2]
                    o_elem = mco_data[3]+mco_data[4]+mco_data[5]
                    co_ratio = c_elem / o_elem * (old_div(16., 12.))
                    co_comp_val = 1.
                else:
                    co_data1 = self.get(cyc_no,cust_toggle[0])
                    co_data2 = self.get(cyc_no,cust_toggle[1])
                    for i in range(len(co_data1)):
                        if i == 0:
                            c_elem = co_data1[i]
                        else:
                            c_elem += co_data1[i]
                    for i in range(len(co_data2)):
                        if i == 0:
                            o_elem = co_data2[i]
                        else:
                            o_elem += co_data2[i]
                    # now we need to make the mass number of everything in here to make number ratios
                    massn1 = 0.
                    for i in range(len(co_data1)):
                        massn1 += sum(co_data1[i]) * float(cust_toggle[0][i].split('-')[1])
                    massn1 /= sum(c_elem)
                    massn2 = 0.
                    for i in range(len(co_data2)):
                        massn2 += sum(co_data2[i]) * float(cust_toggle[1][i].split('-')[1])
                    massn2 /= sum(o_elem)
                    co_ratio = c_elem / o_elem * (old_div(massn2, massn1))   # this has nothing to do with a C/O ratio anymore! but keep name
                    # comparator value
                    co_comp_val = float(cust_toggle[2])

                # get the data now
                isotope_profile = []
                for i in range(6,10):   # in mco_data
                    isotope_profile.append(mco_data[i])

                # add radioactive isotopes (if given)
                if addiso != None:
                    if type(addiso[0] == list):   # then list of lists
                        for i in range(len(addiso)):
                            for j in range(4):
                                if isotope_list[j] == addiso[i][0]:
                                    multiplicator_addiso = 1.
                                    try:
                                        multiplicator_addiso = float(addiso[i][1])
                                        starter = 2
                                    except ValueError:
                                        starter = 1
                                    for k in range(starter,len(addiso[i])):
                                        isotope_profile[j] += array(self.get(cyc_no,addiso[i][k])) * multiplicator_addiso
                    else:
                        for j in range(4):
                            if isotope_list[j] == addiso[0]:
                                multiplicator_addiso = 1.
                                try:
                                    multiplicator_addiso = float(addiso[1])
                                    starter = 2
                                except ValueError:
                                    starter = 1
                                for k in range(starter,len(addiso)):
                                    isotope_profile[j] += array(self.get(cyc_no,addiso[k])) * multiplicator_addiso

                # search for carbon / oxygen rich layers
                crich = []   # alternating start stop values. if odd number, then surface is c-rich, but add stop number
                dumb = True
                if cust_toggle != None:
                    for i in range(len(co_ratio)):
                        if dumb:
                            if co_ratio[i] >= co_comp_val:
                                crich.append(i)
                                dumb = False
                                continue
                        else:
                            if co_ratio[i] < co_comp_val:
                                crich.append(i)
                                dumb = True
                elif co_toggle != 'a':
                    for i in range(len(co_ratio)):
                        if co_toggle == 'c':   # carbon rich
                            if dumb:
                                if co_ratio[i] >= 1:
                                    crich.append(i)
                                    dumb = False
                                    continue
                            else:
                                if co_ratio[i] < 1:
                                    crich.append(i)
                                    dumb = True
                        elif co_toggle == 'o':   # oxygen rich
                            if dumb:
                                if co_ratio[i] <= 1:
                                    crich.append(i)
                                    dumb = False
                                    continue
                            else:
                                if co_ratio[i] > 1:
                                    crich.append(i)
                                    dumb = True
                        else:
                            print('Select your enrichment!')
                            return None
                else:   # take whole star
                    print('Using all profiles to mix')
                    crich.append(0)
                    crich.append(len(co_toggle))

                if len(crich)%2 == 1:
                    crich.append(len(co_ratio)-1)

                if len(crich) == 0:
                    print('Star did not get rich in C or O, depending on what you specified')
                    return None

                # make isotope_profile into array and transpose
                isotope_profile = array(isotope_profile).transpose()


                # Ask user which zones to use
                if co_toggle != 'a':
                    if cust_toggle != None:
                        print('\n\nI have found the following zones:\n')
                    elif co_toggle == 'c':
                        print('\n\nI have found the following carbon rich zones:\n')
                    elif co_toggle == 'o':
                        print('\n\nI have found the following oxygen rich zones:\n')

                    mass_tmp = zeros((len(crich)))
                    for i in range(len(crich)):
                        mass_tmp[i] = mass[crich[i]]

                    j = 1
                    for i in range(old_div(len(crich),2)):
                        print('Mass range (' + str(j) + '):\t' + str(mass_tmp[2*i]) + ' - ' + str(mass_tmp[2*i+1]))
                        j += 1
                    print('\n')
                    if zoneselect == 'all':
                        usr_zones = 0
                    elif zoneselect == 'top':
                        usr_zones = [j-1]
                    else:
                        usr_zones = eval(input('Please select which mass range you want to use. Select 0 for all zones. Otherwise give one zone or a list of zones separated by comma (e.g.: 1, 2, 4): '))

                    crich_dumb = crich
                    if usr_zones == 0:
                        print('I continue w/ all zones then')
                    elif type(usr_zones) == int:   # only one zone selected
                        tmp = int(usr_zones)-1
                        crich = crich_dumb[2*tmp:2*tmp+2]
                    else:
                        crich = []
                        for i in range(len(usr_zones)):
                            tmp = int(usr_zones[i])-1
                            crich.append(crich_dumb[2*tmp])
                            crich.append(crich_dumb[2*tmp + 1])

                # weight profiles according to weighting factor using the selected crich
                # define isos_to_use variable for later
                if weighting == None:
                    isos_to_use = []
                    for i in range(old_div(len(crich),2)):
                        isos_dumb = []
                        n = crich[2*i]
                        while n <= crich[2*i+1]:
                            isos_dumb.append(isotope_profile[n])
                            n += 1
                        isos_to_use.append(array(isos_dumb))


                elif weighting.lower() == 'zone' or weighting.lower() == 'zones':
                    # make array w/ mass weigted isotope ratio (4) for all mass zones
                    isotope_profile_cweight = zeros((old_div(len(crich),2),4))
                    mass_tot = []
                    for i in range(len(isotope_profile_cweight)):   # 2*i is start, 2*i+1 is stop value
                        if crich[2*i] == 0:
                            print('C- / O-rich in first shell (core).')
                        else:
                            dumb = crich[2*i + 1]
                            j = crich[2*i]
                            mass_tmp = 0
                            while j <= dumb:
                                mass_shell = mass[j] - mass[j-1]
                                mass_tmp += mass_shell
                                for k in range(4):
                                    isotope_profile_cweight[i][k] += isotope_profile[j][k]*mass_shell
                                j += 1
                            mass_tot.append(mass_tmp)
                    for i in range(len(isotope_profile_cweight)):
                        for j in range(4):
                            isotope_profile_cweight[i][j] /= mass_tot[i]
                    isos_to_use = [array(isotope_profile_cweight)]

                elif weighting.lower() == 'all':   # average all zones by mass
                    isos_tmp = zeros((1, len(isotope_profile[0])))
                    for i in range(len(isotope_profile)-1):   # neglect surface effects
                        for j in range(len(isos_tmp[0])):
                            mass_shell = mass[i+1] - mass[i]
                            isos_tmp[0][j] += isotope_profile[i][j]*mass_shell
                    # weight all
                    isos_tmp /= sum(mass)
                    isos_to_use = [isos_tmp]


                # change to isotope numbers from mass!
                for i in range(len(isos_to_use)):
                    for j in range(len(isos_to_use[i])):
                        for k in range(len(isos_to_use[i][j])):
                            # here we just divide 'iso_massf' output with the mass number
                            # this means that in the end, the isotope ratios in number space are correc
                            # but have to use ratios from here on for meaningful stuff
                            isos_to_use[i][j][k] /= float(isotope_list[k].split('-')[1])

                # do the ratios and stuff
                ratiox = []
                ratioy = []
                for i in range(len(isos_to_use)):
                    ratiox_dumb = []
                    ratioy_dumb = []
                    for j in range(len(isos_to_use[i])):
                        ratiox_dumb.append(old_div(isos_to_use[i][j][0], isos_to_use[i][j][1]))
                        ratioy_dumb.append(old_div(isos_to_use[i][j][2], isos_to_use[i][j][3]))
                    ratiox.append(array(ratiox_dumb))
                    ratioy.append(array(ratioy_dumb))

                # make arrays for ratiox and ratioy
                ratiox = array(ratiox)
                ratioy = array(ratioy)

                # make number ratio out of everything
                for i in range(len(ratiox)):
                    for j in range(len(ratiox[i])):
                        ratiox[i][j] *= (old_div(float(xiso[1].split('-')[1]), float(xiso[0].split('-')[1])))
                        ratioy[i][j] *= (old_div(float(yiso[1].split('-')[1]), float(yiso[0].split('-')[1])))

                if deltax:
                    ratiox_tmp = []
                    for i in range(len(ratiox)):
                        ratiox_tmp_tmp = []
                        for j in range(len(ratiox[i])):
                            ratiox_tmp_tmp.append((old_div(ratiox[i][j], xrat_solsys) - 1.) * 1000.)
                        ratiox_tmp.append(ratiox_tmp_tmp)
                    ratiox = array(ratiox_tmp)
                if deltay:
                    ratioy_tmp = []
                    for i in range(len(ratioy)):
                        ratioy_tmp_tmp = []
                        for j in range(len(ratioy[i])):
                            ratioy_tmp_tmp.append((old_div(ratioy[i][j], yrat_solsys) - 1.) * 1000.)
                        ratioy_tmp.append(ratioy_tmp_tmp)
                    ratioy = array(ratioy_tmp)

                # create massrange array if necessary
                plt_massrange_lst = []
                if plt_massrange==True:   # use == True because otherwise the list enters here too... why?
                    for i in range(len(ratiox)):
                        plt_massrange_lst.append([ratiox[i][0], ratioy[i][0], mass[crich[2*i]]])
                        plt_massrange_lst.append([ratiox[i][len(ratiox[i])-1], ratioy[i][len(ratioy[i])-1], mass[crich[2*i+1]]])   # start: x-ratio, y-ratio, mass label

                elif plt_massrange != False:
                    for plt_mr_val in plt_massrange:
                        mrng_i = 0
                        while plt_mr_val > mass[mrng_i] and mrng_i < len(mass):
                            mrng_i += 1
                        if mrng_i > 0:
                            mrng_i -= 1
                        mratx = old_div(isotope_profile[mrng_i][0],isotope_profile[mrng_i][1])
                        mraty = old_div(isotope_profile[mrng_i][2],isotope_profile[mrng_i][3])
                        if deltax:
                            mratx = (old_div(mratx, ratiox_solsys) - 1.) * 1000.
                        if deltay:
                            mraty = (old_div(mraty, ratioy_solsys) - 1.) * 1000.
                        plt_massrange_lst.append([mratx,mraty,mass[mrng_i]])

                # make style and prepare for plotting here
                xdata = ratiox
                ydata = ratioy
                style_tmp0= [plt_symb + plt_lt,  plt_col, plt_col, '13.', '1', legend]
                style_tmp = [plt_symb + plt_lt,  plt_col, plt_col, '13.', '1', None]
                style = []
                for i in range(len(xdata)):
                    if i == 0:
                        style.append(style_tmp0)
                    else:
                        style.append(style_tmp)

            else:
                print('You did not specify a useful spec argument -> abort.')
                return None

        ### PLOTS FROM GRAIN CLASS ###
        if self._classTest() == 'grain':
            print('Presolar grains are cool!')
            xdata,xdataerr,ydata,ydataerr,style = self.plot_ratio_return(xiso,yiso,deltax,deltay)
            legend=True
            plt_sparse=1   # to avoid monkey input
            plt_lw = 0.

        ### PLOT ###
        # data is prepared now, make the plots. data must be in format
        # [[data1],[data2],[data3],...]
        # three arrays like this, for xdata, ydata, and style.
        # style format: symbol, edge color, face color, symbol size, edge width, label
        # this is then compatible with grain.py style definitions

        # Size of font etc.
        params = {'axes.labelsize':  20,
                  'text.fontsize':   14,
                  'legend.fontsize': 14,
                  'xtick.labelsize': 14,
                  'ytick.labelsize': 14}
        pl.rcParams.update(params)

        pl.figure(fign)
        for i in range(len(xdata)):
            if errbar:
                if xdataerr != None or ydataerr != None:
                    pl.errorbar(xdata[i],ydata[i],xerr=xdataerr[i],yerr=ydataerr[i],marker=style[i][0],
                                color=style[i][1],linestyle='',lw=2,markevery=plt_sparse,alpha=alpha_dum)
            pl.plot(xdata[i],ydata[i],style[i][0],c=style[i][1],mfc=style[i][2],ms=float(style[i][3]),
                    mew=float(style[i][4]),label=style[i][5],markevery=plt_sparse,linewidth=plt_lw,alpha=alpha_dum)

        # plot text labels if necessary
        if plt_massrange != False:
            for mrng_ind in range(len(plt_massrange_lst)):
                pl.text(plt_massrange_lst[mrng_ind][0], plt_massrange_lst[mrng_ind][1],
                        str(round(plt_massrange_lst[mrng_ind][2], 2)), ha='right', va='bottom', color=plt_col,fontsize=15.)


        # log?
        if logx and logy == False:
            pl.semilogx()
        elif logx == False and logy:
            pl.semilogy()
        elif logx and logy:
            pl.loglog()

        # legend
        if legend != None and legloc != None:
            pl.legend(loc=legloc)

        # title and labels
        if title != None:
            pl.title(title)
        if deltax:
            pl.xlabel('$\delta$($^{' + xiso[0].split('-')[1] + '}$' +xiso[0].split('-')[0] + '/$^{' + xiso[1].split('-')[1] + '}$' +xiso[1].split('-')[0] + ')' )
        else:
            pl.xlabel('$^{' + xiso[0].split('-')[1] + '}$' +xiso[0].split('-')[0] + '/$^{' + xiso[1].split('-')[1] + '}$' +xiso[1].split('-')[0])
        if deltay:
            pl.ylabel('$\delta$($^{' + yiso[0].split('-')[1] + '}$' +yiso[0].split('-')[0] + '/$^{' + yiso[1].split('-')[1] + '}$' +yiso[1].split('-')[0] + ')' )
        else:
            pl.ylabel('$^{' + yiso[0].split('-')[1] + '}$' +yiso[0].split('-')[0] + '/$^{' + yiso[1].split('-')[1] + '}$' +yiso[1].split('-')[0])

        # plot horizontal and vertical lines
        print(xrat_solsys, yrat_solsys)
        if deltay:
            pl.axhline(0,color='k')
        else:
            pl.axhline(yrat_solsys,color='k')
        if deltax:
            pl.axvline(0,color='k')
        else:
            pl.axvline(xrat_solsys,color='k')

        # borders of plot
        pl.gcf().subplots_adjust(bottom=0.15)
        pl.gcf().subplots_adjust(left=0.15)

        # save and show
        if figsave != False:
            pl.savefig(figsave)

        if plt_show:
            pl.show()

    def plot_isopattern(self,isos,normiso,spec=None,tpulse='all',dcycle=500,fign=1,deltay=False,logy=False,
                        iniabufile='iniab2.0E-02GN93.ppn',legend=None,plt_symb='o',plt_col='k',plt_lt='-',
                        plt_lw=1.,plt_show=True):
        '''
        This routine plots isotopic pattern plots for different input along with grain data.

        Parameters
        ----------
        isos : list / string
            Enter the list of isotopes that you want to consider here. The list should
            be given in the standard format, e.g., ['Fe-54','Fe-56','Fe-57','Fe-58'] or
            give the element as a string if you want to consider all stable isotopes,
            e.g., 'Fe'
        normiso : string
            Give the isotope all the ratios should be normalized to here, e.g., 'Fe-56'
        spec : string, optional
            What specifications do you want to do when coming from nugridse models. Choose 'surf' for
            surface models or 'exp' for explosions (out files)
        tpulse : string, optional
            In case you have an AGB star, here you decide which thermal pulse to plot. You can choose
            'all' (default) to plot all TPs, 'c' or 'o' for all Carbon (C/O > 1) or all Oxygen
            (C/O < 1) rich, respectively, or 'last' for the last thermal pulse only
        dcycle : integer, optional
            Difference between cycles to take for thermal pulse searching, if searching is
            deactivated, dcycle describes how often cycles are sampled.  The default is 500.
        fign : integer, optional
            Number of the figure
        deltay : boolean, optional
            Do you want to do delta values on y axis or regular ratios?
        logy : boolean, optional
            Y axis logarithmic?
        iniabufile : string, optional
            Initial abundance file. Use absolute path for your file or filename to choose a
            given file in USEEPP. Attention: You need a standard tree checked out from SVN
        legend : string, optional
            Legend for your model / grains. For grains the legend is automatically taken from the
            grain class
        plt_symb : string, optional
            Symbol for the plot. In case of grains, this is handled automatically.
        plt_col : string / float, optional
            Color for plotted curve. In case of grains, this is handled automatically.
        plt_lt : string, optional
            line type for plot.
        plt_lw : float, optional
            Line width for plot.
        plt_show : boolean, optional
            Show plot?
        '''

        from . import utils as u

        ### WORK ON PATH ###
        # define svn path form path where script runs, depending on standard input or not
        if len(iniabufile.split('/')) == 1 :   # means not an absolute path!
            scriptpathtmp = __file__
            if len(scriptpathtmp.split('/')) == 1:   # in folder where nugridse is
                scriptpathtmp = os.path.abspath('.') + '/nugridse.py'   # to get the current dir
            svnpathtmp = '/'
            for i in range(len(scriptpathtmp.split('/'))-3):   # -3 to go to folders up!
                if scriptpathtmp.split('/')[i] != '':
                    svnpathtmp += scriptpathtmp.split('/')[i] + '/'
            iniabufile = svnpathtmp + 'frames/mppnp/USEEPP/' + iniabufile   # make absolute path for iniabufile


        ### make a list of isotopes in case an element is specified and not a list of isotopes ###
        if type(isos) == str:
            tmp = u.iniabu.stable_el
            tmp2 = -1
            for i in range(len(tmp)):
                if isos == tmp[i][0]:
                    tmp2 = tmp[i]
                    break

            if tmp2==-1:
                print('No valid element selected. Abort.')
                return None

            isos_tmp = []
            for i in range(1,len(tmp2)):
                isos_tmp.append([isos + '-' + str(int(tmp2[i])),normiso])
            isos = isos_tmp
            # isos is now a list in the sense of [['Fe-54','Fe-56'],['Fe-56','Fe-56'],...]
        elif type(isos) == list:
            isos_tmp = []
            for i in range(len(isos)):
                isos_tmp.append([isos[i], normiso])
            isos = isos_tmp
        else:
            print('Specify a valid isotope, see docstring.')
            return None

        # make a list with all isotopes just as a list (not the fraction as isos)
        isoslist = []
        for i in range(len(isos)):
            isoslist.append(isos[i][0])

        # find out where normisotope sits
        for i in range(len(isos)):
            if isos[i][0] == isos[i][1]:
                posnorm = i
                break

        ### get solar system ratios for the isotopes that are specified in the input file ###
        inut = u.iniabu(iniabufile)
        ss_rat = []
        for i in range(len(isos)):
            ss_rat.append(inut.isoratio_init(isos[i]))
        # make number ratios
        for i in range(len(isos)):
            ss_rat[i] *= (old_div(float(isos[i][1].split('-')[1]), float(isos[i][0].split('-')[1])))

        ### DO PLOTS FROM NUGRIDSE CLASS ###
        if self._classTest() == 'se':
            if spec==None:
                spec = str(eval(input('Please specify \'surf\' for surface models (AGB stars) or \'exp\' for explosive'
                             'models and zone finding, etc., and press enter: ')))

            ### SURFACE MODELS - PLOT AGB STAR STUFF ###
            if spec == 'surf':
                print('Plotting AGB star stuff')

                # read in thermal pulse position and co ratio
                tp_pos, co_return = self._tp_finder(dcycle)
                tp_pos_tmp = []
                co_return_tmp  = []
                tp_pos_tmp.append(1)
                co_return_tmp.append(co_return[0])
                for i in range(len(tp_pos)):
                    tp_pos_tmp.append(tp_pos[i])
                    co_return_tmp.append(co_return[i])
                tp_pos = tp_pos_tmp
                co_return = co_return_tmp

                # read in data
                iso_alldata = self.get(tp_pos,isoslist)
                norm_isotope = np.zeros(len(iso_alldata))
                for i in range(len(iso_alldata)):
                    norm_isotope[i] = iso_alldata[i][posnorm]
                # now make ratios iso_ratios out of iso_alldata
                iso_ratios = np.zeros((len(iso_alldata),len(iso_alldata[0])))
                for i in range(len(iso_ratios)):
                    for j in range(len(iso_ratios[i])):
                        iso_ratios[i][j] = old_div(iso_alldata[i][j], norm_isotope[i])

                # make number ratios
                for i in range(len(iso_ratios)):
                    for j in range(len(iso_ratios[i])):
                        iso_ratios[i][j] *= old_div(float(isos[j][1].split('-')[1]), float(isos[j][0].split('-')[1]))

                # if delta values are requested, need to calculate those now
                if deltay:
                    for i in range(len(iso_ratios)):
                        for j in range(len(iso_ratios[i])):
                            iso_ratios[i][j] = (old_div(iso_ratios[i][j], ss_rat[j]) - 1.) * 1000.

                ### now prepare data to plot ###

                 # make style list
                style = []

                if tpulse == 'last':
                    ydata = [iso_ratios[len(iso_ratios)-1]]
                    style = [[plt_symb + plt_lt,  plt_col, plt_col, '7.', '1', legend]]
                elif tpulse == 'o':
                    ydata = []
                    style = []
                    for i in range(len(co_return)):
                        if co_return[i] < 1:
                            ydata.append(iso_ratios[i])
                            style.append([plt_symb + plt_lt,  plt_col, plt_col, '7.', '1', legend])
                    if ydata == []:
                        print('No O rich thermal pulses found.')
                        return None
                else:   # this means carbon rich, either only or all, but make marker size first
                    msizelst = []   # marker size list for all subsequent ones
                    crich_list = []
                    for i in range(len(co_return)):
                        if co_return[i] >= 1:
                            crich_list.append(co_return[i])
                    crich_max = np.max(crich_list)
                    crich_min = np.min(crich_list)
                    slope_tmp = old_div(9., (crich_max-crich_min))
                    b_tmp = 3. - slope_tmp * crich_min
                    for i in range(len(crich_list)):
                        msizelst.append(crich_list[i] * slope_tmp + b_tmp)
                    # make ydata and style
                    ydata = []
                    style = []
                    j=0
                    for i in range(len(co_return)):
                        if co_return[i] < 1.:
                            j += 1
                            if tpulse == 'all':
                                ydata.append(iso_ratios[i])
                                style.append([plt_symb + '--', plt_col, plt_col, 1., 1., None])
                        else:
                            ydata.append(iso_ratios[i])
                            style.append([plt_symb + plt_lt, plt_col, plt_col, msizelst[i-j], 1., legend])

            ### EXPLOSIVE MODELS ###
            elif spec=='exp':
                print('Explosive models not yet implemented... sorry')
                return None
            else:
                print('You did not specify a useful spec argument -> abort.')
                return None

        ###### PLOT ######

        ### make ratios for data to plot, first find where the normiso sits ###
        # make x axis vector
        xdata = []
        for i in range(len(isos)):
            xdata.append(int(isos[i][0].split('-')[1]))

        # Size of font etc.
        params = {'axes.labelsize':  20,
                  'text.fontsize':   14,
                  'legend.fontsize': 14,
                  'xtick.labelsize': 14,
                  'ytick.labelsize': 14}
        pl.rcParams.update(params)

        # plot
        pl.figure(fign)
        for i in range(len(ydata)):
            pl.plot(xdata,ydata[i],style[i][0],c=style[i][1],mfc=style[i][2],ms=float(style[i][3]),
                    label=style[i][5],linewidth=plt_lw,mew=float(style[i][4]))

        # limits and x axis scale and handling
        pl.xlim([xdata[0]-0.5,xdata[len(xdata)-1]+0.5])

        # labels and axis scaling
        pl.xlabel('Mass number')
        if deltay:
            pl.ylabel('$\delta (^i$' + normiso.split('-')[0] + ' / solar)')
        else:
            pl.ylabel('$^{i}$'+ normiso.split('-')[0] + ' / solar')

        # borders of plot
        pl.gcf().subplots_adjust(bottom=0.15)
        pl.gcf().subplots_adjust(left=0.15)

        # log
        if logy:
            pl.semilogy()

        if plt_show:
            pl.show()


    def _clear(self, title=True, xlabel=True, ylabel=True):
        '''
        Method for removing the title and/or xlabel and/or Ylabel.

        Parameters
        ----------
        Title : boolean, optional
            Boolean of if title will be cleared.  The default is True.
        xlabel : boolean, optional
            Boolean of if xlabel will be cleared.  The default is True.
        ylabel : boolean, optional
            Boolean of if ylabel will be cleared.  The default is True.

        '''
        if title:
            pyl.title('')
        if xlabel:
            pyl.xlabel('')
        if ylabel:
            pyl.ylabel('')

    # From mesa.py
    def _xlimrev(self):
        ''' reverse xrange'''
        xmax,xmin=pyl.xlim()
        pyl.xlim(xmin,xmax)

    def abu_chartMulti(self, cyclist, mass_range=None, ilabel=True,
                       imlabel=True, imlabel_fontsize=12, imagic=False,
                       boxstable=True, lbound=20, plotaxis=[0,0,0,0],
                       color_map='jet', pdf=False, title=None, path=None):
        '''
        Method that plots abundence chart and saves those figures to a
        .png file (by default). Plots a figure for each cycle in the
        argument cycle.

        Parameters
        ----------
        cyclist : list
            The list of cycles we are plotting.
        mass_range : list, optional
            A 1x2 array containing the lower and upper mass range.  If
            this is an instance of abu_vector this will only plot
            isotopes that have an atomic mass within this range.  This
            will throw an error if this range does not make sence ie
            [45,2] if None, it will plot over the entire range.  The
            default is None.
        ilabel : boolean, optional
            Elemental labels off/on.  The default is True.
        imlabel : boolean, optional
            Label for isotopic masses off/on.  The efault is True.
        imlabel_fontsize : intager, optional
            Fontsize for isotopic mass labels.  The default is 12.
        imagic : boolean, optional
            Turn lines for magic numbers off/on.  The default is False.
        boxstable : boolean, optional
            Plot the black boxes around the stable elements.  The
            default is True.
        lbound : tuple, optional
            Boundaries for colour spectrum ploted.  The defaults is 20.
        plotaxis : list, optional
            Set axis limit: If [0,0,0,0] the complete range in (N,Z)
            will be plotted.  The default is [0,0,0,0].
        color_map : string, optional
            Color map according to choices in matplotlib
            (e.g. www.scipy.org/Cookbook/Matplotlib/Show_colormaps).
            The default is 'jet'.
        pdf : boolean, optional
            What format will this be saved in pdf/png.  The default is
            True.
        title : string, optional
            The title of the plots and the saved images.  The default is
            None.
        '''

        if self._which('dvipng')==None:
            print("This method may need the third party program dvipng to operate")
            print('It is located at http://sourceforge.net/projects/dvipng/')

        max_num = max(cyclist)
        for i in range(len(cyclist)):
            self.abu_chart( cyclist[i], mass_range ,ilabel,imlabel,imlabel_fontsize,imagic,\
                            boxstable,lbound,plotaxis,False,color_map)
            if title !=None:
                pl.title(title)
            else:
                name='AbuChart'
            if path is not None:
                name = os.path.join(path, name)
            number_str=_padding_model_number(cyclist[i],max_num)
            if not pdf:
                pl.savefig(name+number_str+'.png', dpi=100)
            else:
                pl.savefig(name+number_str+'.pdf', dpi=200)
            pl.close()

        return None

    #from mppnp.se
    def abu_chart(self, cycle, mass_range=None ,ilabel=True,
                  imlabel=True, imlabel_fontsize=12, imagic=False,
                  boxstable=True, lbound=(-12, 0),
                  plotaxis=[0, 0, 0, 0], show=True, color_map='jet',
                  ifig=None,data_provided=False,thedata=None,
                  savefig=False,drawfig=None,drawax=None,mov=False,
                  path=None):
        '''
        Plots an abundance chart

        Parameters
        ----------
        cycle : string, integer or list
            The cycle we are looking in. If it is a list of cycles,
            this method will then do a plot for each of these cycles
            and save them all to a file.
        mass_range : list, optional
            A 1x2 array containing the lower and upper mass range.  If
            this is an instance of abu_vector this will only plot
            isotopes that have an atomic mass within this range.  This
            will throw an error if this range does not make sence ie
            [45,2] if None, it will plot over the entire range.  The
            default is None.
        ilabel : boolean, optional
            Elemental labels off/on.  The default is True.
        imlabel : boolean, optional
            Label for isotopic masses off/on.  The default is True.
        imlabel_fontsize : integer, optional
            Fontsize for isotopic mass labels.  The default is 12.
        imagic : boolean, optional
            Turn lines for magic numbers off/on.  The default is False.
        boxstable : boolean, optional
            Plot the black boxes around the stable elements.  The
            defaults is True.
        lbound : tuple, optional
            Boundaries for colour spectrum ploted.  The default is
            (-12,0).
        plotaxis : list, optional
            Set axis limit.  If [0, 0, 0, 0] the complete range in (N,Z)
            will be plotted.  It equates to [xMin, xMax, Ymin, Ymax].
            The default is [0, 0, 0, 0].
        show : boolean, optional
            Boolean of if the plot should be displayed.  Useful with
            saving multiple plots using abu_chartMulti.  The default is
            True.
        color_map : string, optional
            Color map according to choices in matplotlib
            (e.g. www.scipy.org/Cookbook/Matplotlib/Show_colormaps).
            The default is 'jet'.
        ifig : integer, optional
            Figure number, if ifig is None it wiil be set to the cycle
            number.  The defaults is None.
        savefig : boolean, optional
            Whether or not to save the figure.
            The default is False
        drawfig, drawax, mov : optional, not necessary for user to set these variables
            The figure and axes containers to be drawn on, and whether or not a movie is
            being made (only True when se.movie is called, which sets mov to True
            automatically
        path: path where to save figure

        '''

        if ifig == None and not mov:
            ifig=cycle

        if type(cycle)==type([]):
            self.abu_chartMulti(cycle, mass_range,ilabel,imlabel,imlabel_fontsize,imagic,boxstable,\
                                lbound,plotaxis,color_map, path=path)
            return
        plotType=self._classTest()

        if mass_range!=None and mass_range[0]>mass_range[1]:
            raise IOError("Please input a proper mass range")

        if plotType=='se':
            if not data_provided:
                cycle=self.se.findCycle(cycle)
#                nin=zeros(len(self.se.A))
#                zin=zeros(len(self.se.Z))
                yin=self.get(cycle, 'iso_massf')
                isom=self.se.isomeric_states
                masses = self.se.get(cycle,'mass')
            else:
                cycle=cycle # why so serious?
                yin=thedata[0]
                isom=self.se.isomeric_states
                masses = thedata[1]

#            for i in xrange(len(nin)):
#                zin[i]=self.se.Z[i]
#                nin[i]=self.se.A[i]-zin[i]
            # SJONES implicit loop instead:
            zin=array([el for el in self.se.Z])
            nin=array([el for el in self.se.A])-zin

            #Test if the mass cell order is inverted
            #and hence mass[-1] the center.
            if masses[0]>masses[-1]:
                #invert
                print('Inverted order of mass cells will be taken into account.')
                yin=yin[::-1]
                masses=masses[::-1]

            if mass_range != None:
                # trim out only the zones needed:
                tmpyps=[]
                masses.sort() # SJ: not sure why this sort if necessary
#                for i in xrange(len(masses)):
#                    if (masses[i] >mass_range[0] and masses[i]<mass_range[1]) or\
#                            (masses[i]==mass_range[0] or masses[i]==mass_range[1]):
#                        tmpyps.append(yin[i])
#                yin=tmpyps
                # find lower and upper indices and slice instead:
                idxl=np.abs(masses-mass_range[0]).argmin()
                if masses[idxl] < mass_range[0]: idxl+=1
                idxu=np.abs(masses-mass_range[1]).argmin()
                if masses[idxu] > mass_range[1]: idxu-=1
                yin=yin[idxl:idxu+1]




            #tmp=zeros(len(yin[0]))
            #for i in xrange(len(yin)):
            #    for j in xrange(len(yin[i])):
            #        tmp[j]+=yin[i][j]

            tmp2=sum(yin,axis=0) # SJONES sum along axis instead of nested loop
            tmp=old_div(tmp2,len(yin))

            yin=tmp

        elif plotType=='PPN':

            ain=self.get('A',cycle)
            zin=self.get('Z',cycle)
            nin=ain-zin
            yin=self.get('ABUNDANCE_MF',cycle)
            isom=self.get('ISOM',cycle)

            if mass_range != None:
                tmpA=[]
                tmpZ=[]
                tmpIsom=[]
                tmpyps=[]
                for i in range(len(nin)):
                    if (ain[i] >mass_range[0] and ain[i]<mass_range[1])\
                    or (ain[i]==mass_range[0] or ain[i]==mass_range[1]):
                        tmpA.append(nin[i])
                        tmpZ.append(zin[i])
                        tmpIsom.append(isom[i])
                        tmpyps.append(yin[i])
                zin=tmpZ
                nin=tmpA
                yin=tmpyps
                isom=tmpIsom

        else:
            raise IOError("This method, abu_chart, is not supported by this class")

        # in case we call from ipython -pylab, turn interactive on at end again
        turnoff=False
        if not show:
            try:
                ioff()
                turnoff=True
            except NameError:
                turnoff=False

        nnmax = int(max(nin))+1
        nzmax = int(max(zin))+1
        nzycheck = zeros([nnmax,nzmax,3])

        for i in range(len(nin)):
            if isom[i]==1:
                ni = int(nin[i])
                zi = int(zin[i])

                nzycheck[ni,zi,0] = 1
                nzycheck[ni,zi,1] = yin[i]

        #######################################################################
        # elemental names: elname(i) is the name of element with Z=i

        elname=self.elements_names

        #### create plot
        ## define axis and plot style (colormap, size, fontsize etc.)
        if plotaxis==[0,0,0,0]:
            xdim=10
            ydim=6
        else:
            dx = plotaxis[1]-plotaxis[0]
            dy = plotaxis[3]-plotaxis[2]
            ydim = 6
            xdim = ydim*dx/dy


        params = {'axes.labelsize':  12,
                  'text.fontsize':   12,
                  'legend.fontsize': 12,
                  'xtick.labelsize': 12,
                  'ytick.labelsize': 12,
                  'text.usetex': True}
        #pl.rcParams.update(params) #May cause Error, someting to do with tex
        if mov:
            fig=drawfig
            fig.set_size_inches(xdim,ydim)
            artists=[]
        else:
            fig=pl.figure(ifig,figsize=(xdim,ydim),dpi=100)
        axx = 0.10
        axy = 0.10
        axw = 0.85
        axh = 0.8
        if mov:
            ax=drawax
        else:
            ax=pl.axes([axx,axy,axw,axh])
        # Tick marks
        xminorlocator = MultipleLocator(1)
        xmajorlocator = MultipleLocator(5)
        ax.xaxis.set_major_locator(xmajorlocator)
        ax.xaxis.set_minor_locator(xminorlocator)
        yminorlocator = MultipleLocator(1)
        ymajorlocator = MultipleLocator(5)
        ax.yaxis.set_major_locator(ymajorlocator)
        ax.yaxis.set_minor_locator(yminorlocator)

        # color map choice for abundances

        cmapa = cm.get_cmap(name=color_map)
        # color map choice for arrows
        cmapr = cm.autumn
        # if a value is below the lower limit its set to white
        cmapa.set_under(color='w')
        cmapr.set_under(color='w')
        # set value range for abundance colors (log10(Y))
        norma = colors.Normalize(vmin=lbound[0],vmax=lbound[1])
        # set x- and y-axis scale aspect ratio to 1
        ax.set_aspect('equal')
        #print time,temp and density on top
        temp = ' '#'%8.3e' %ff['temp']
        time = ' '#'%8.3e' %ff['time']
        dens = ' '#'%8.3e' %ff['dens']

        #May cause Error, someting to do with tex
        '''
        #box1 = TextArea("t : " + time + " s~~/~~T$_{9}$ : " + temp + "~~/~~$\\rho_{b}$ : " \
        #             + dens + ' g/cm$^{3}$', textprops=dict(color="k"))
        anchored_box = AnchoredOffsetbox(loc=3,
                        child=box1, pad=0.,
                        frameon=False,
                        bbox_to_anchor=(0., 1.02),
                        bbox_transform=ax.transAxes,
                        borderpad=0.,
                        )
        ax.add_artist(anchored_box)
        '''
        ## Colour bar plotted

        patches = []
        color = []
        for i in range(nzmax):
            for j in range(nnmax):
                if nzycheck[j,i,0]==1:
                    xy = j-0.5,i-0.5

                    rect = Rectangle(xy,1,1,)

                    # abundance
                    yab = nzycheck[j,i,1]
                    if yab == 0:

                        yab=1e-99


                    col =log10(yab)

                    patches.append(rect)
                    color.append(col)

        p = PatchCollection(patches, cmap=cmapa, norm=norma)
        p.set_array(array(color))
        p.set_zorder(1)
        if mov:
            artist1=ax.add_collection(p)
            artists.append(artist1)
        else:
            ax.add_collection(p)
        if not mov:
            cb = pl.colorbar(p)

            # colorbar label
            cb.set_label('log$_{10}$(X)')

        # plot file name
        graphname = 'abundance-chart'+str(cycle)

        # Add black frames for stable isotopes
        if boxstable:
            for i in range(len(self.stable_el)):
                if i == 0:
                    continue


                tmp = self.stable_el[i]
                try:
                    zz= self.elements_names.index(tmp[0]) #charge
                except:
                    continue

                for j in range(len(tmp)):
                    if j == 0:
                        continue

                    nn = int(tmp[j]) #atomic mass
                    nn=nn-zz

                    xy = nn-0.5,zz-0.5
                    rect = Rectangle(xy,1,1,ec='k',fc='None',fill='False',lw=3.)
                    rect.set_zorder(2)
                    ax.add_patch(rect)


        # decide which array to take for label positions
        iarr = 0

        # plot element labels
        if ilabel:
            for z in range(nzmax):
                try:
                    nmin = min(argwhere(nzycheck[:,z,iarr]))[0]-1
                    ax.text(nmin,z,elname[z],horizontalalignment='center',verticalalignment='center',\
                            fontsize='x-small',clip_on=True)
                except ValueError:
                    continue

        # plot mass numbers
        if imlabel:
            for z in range(nzmax):
                for n in range(nnmax):
                    a = z+n
                    if nzycheck[n,z,iarr]==1:
                        ax.text(n,z,a,horizontalalignment='center',verticalalignment='center',\
                                fontsize=imlabel_fontsize,clip_on=True)

        # plot lines at magic numbers
        if imagic:
            ixymagic=[2, 8, 20, 28, 50, 82, 126]
            nmagic = len(ixymagic)
            for magic in ixymagic:
                if magic<=nzmax:
                    try:
                        xnmin = min(argwhere(nzycheck[:,magic,iarr]))[0]
                        xnmax = max(argwhere(nzycheck[:,magic,iarr]))[0]
                        line = ax.plot([xnmin,xnmax],[magic,magic],lw=3.,color='r',ls='-')
                    except ValueError:
                        dummy=0
                if magic<=nnmax:
                    try:
                        yzmin = min(argwhere(nzycheck[magic,:,iarr]))[0]
                        yzmax = max(argwhere(nzycheck[magic,:,iarr]))[0]
                        line = ax.plot([magic,magic],[yzmin,yzmax],lw=3.,color='r',ls='-')
                    except ValueError:
                        dummy=0

        # set axis limits
        if plotaxis==[0,0,0,0]:

            xmax=max(nin)
            ymax=max(zin)
            ax.axis([-0.5,xmax+0.5,-0.5,ymax+0.5])
        else:
            ax.axis(plotaxis)

        # set x- and y-axis label
        ax.set_xlabel('neutron number (A-Z)',fontsize=14)
        ax.set_ylabel('proton number Z',fontsize=14)
        if not mov:
            pl.title('Isotopic Chart for cycle '+str(int(cycle)))
        if savefig:
            if path is not None:
                graphname = os.path.join(path, graphname)
            fig.savefig(graphname)
            print(graphname,'is done')
        if show:
            pl.show()
        if turnoff:
            ion()

        if mov:
            return p,artists
        else:
            return

    def abu_flux_chart(self, cycle, ilabel=True, imlabel=True,
                       imagic=False, boxstable=True, lbound=(-12,0),
                       plotaxis=[0,0,0,0], which_flux=None, prange=None,
                       profile='charged', show=True):
        '''
        Plots an abundance and flux chart

        Parameters
        ----------
        cycle : string, integer or list
            The cycle we are looking in. If it is a list of cycles,
            this method will then do a plot for each of these cycles
            and save them all to a file.
        ilabel : boolean, optional
            Elemental labels off/on.  The default is True.
        imlabel : boolean, optional
            Label for isotopic masses off/on.  The default is True.
        imagic : boolean, optional
            Turn lines for magic numbers off/on.  The default is False.
        boxstable : boolean, optional
            Plot the black boxes around the stable elements.  The
            defaults is True.
        lbound : tuple, optional
            Boundaries for colour spectrum ploted.  The default is
            (-12,0).
        plotaxis : list, optional
            Set axis limit.  If [0, 0, 0, 0] the complete range in (N,Z)
            will be plotted.  It equates to [xMin, xMax, Ymin, Ymax].
            The default is [0, 0, 0, 0].
        which_flux : integer, optional
            Set to 0 for nucleosynthesis flux plot.  Set to 1 for
            energy flux plot.  Setting wich_flux to 0 is equivelent to
            setting it to 0.  The default is None.
        prange : integer, optional
            Range of fluxes to be considered, if prange is None then
            the plot range is set to 8.  The default is None.
        profile : string, optional
            'charged' is ideal setting to show charged particle
            reactions flow.  'neutron' is ideal setting for neutron
            captures flows.  The default is 'charged'.
        show : boolean, optional
            Boolean of if the plot should be displayed.  Useful with
            saving multiple plots using abu_chartMulti.  The default is
            True.

        '''
        #######################################################################
        #### plot options
        # Set axis limit: If default [0,0,0,0] the complete range in (N,Z) will
        # be plotted, i.e. all isotopes, else specify the limits in
        # plotaxis = [xmin,xmax,ymin,ymax]

        #######################################################################

        # read data file
        #inpfile = cycle
        #ff = fdic.ff(inpfile)
        # with the flux implementation I am not using mass range for now.
        # It may be introduced eventually.
        mass_range = None
        if str(cycle.__class__)=="<type 'list'>":
            self.abu_chartMulti(cycle, mass_range,ilabel,imlabel,imlabel_fontsize,imagic,boxstable,\
                                lbound,plotaxis)
            return
        plotType=self._classTest()

        #if mass_range!=None and mass_range[0]>mass_range[1]:
            #print 'Please input a proper mass range'
            #print 'Returning None'
            #return None

        if plotType=='se':
            cycle=self.se.findCycle(cycle)
            nin=zeros(len(self.se.A))
            zin=zeros(len(self.se.Z))
            for i in range(len(nin)):
                nin[i]=self.se.A[i]
                zin[i]=self.se.Z[i]
            for i in range(len(nin)):
                nin[i]=nin[i]-zin[i]
            yin=self.get(cycle, 'iso_massf')
            isom=self.se.isomeric_states

            masses = self.se.get(cycle,'mass')
            if mass_range != None:
                masses = self.se.get(cycle,'mass')
                masses.sort()

            if mass_range != None:
                tmpyps=[]
                masses = self.se.get(cycle,'mass')
                masses = self.se.get(cycle,'mass')
                masses.sort()
                for i in range(len(masses)):
                    if (masses[i] >mass_range[0] and masses[i]<mass_range[1]) or\
                            (masses[i]==mass_range[0] or masses[i]==mass_range[1]):
                        tmpyps.append(yin[i])
                yin=tmpyps


            tmp=zeros(len(yin[0]))
            for i in range(len(yin)):
                for j in range(len(yin[i])):
                    tmp[j]+=yin[i][j]

            tmp=old_div(tmp,len(yin))

            yin=tmp

        elif plotType=='PPN':

            ain=self.get('A',cycle)
            zin=self.get('Z',cycle)
            nin=ain-zin
            yin=self.get('ABUNDANCE_MF',cycle)
            isom=self.get('ISOM',cycle)

            if mass_range != None:
                tmpA=[]
                tmpZ=[]
                tmpIsom=[]
                tmpyps=[]
                for i in range(len(nin)):
                    if (ain[i] >mass_range[0] and ain[i]<mass_range[1])\
                    or (ain[i]==mass_range[0] or ain[i]==mass_range[1]):
                        tmpA.append(nin[i])
                        tmpZ.append(zin[i])
                        tmpIsom.append(isom[i])
                        tmpyps.append(yin[i])
                zin=tmpZ
                nin=tmpA
                yin=tmpyps
                isom=tmpIsom

        else:
            print('This method, abu_chart, is not supported by this class')
            print('Returning None')
            return None
        # in case we call from ipython -pylab, turn interactive on at end again
        turnoff=False
        if not show:
            try:
                ioff()
                turnoff=True
            except NameError:
                turnoff=False

        nnmax = int(max(nin))+1
        nzmax = int(max(zin))+1
        nnmax_plot = nnmax
        nzmax_plot = nzmax
        nzycheck = zeros([nnmax,nzmax,3])
        nzycheck_plot = zeros([nnmax,nzmax,3])
        for i in range(len(nin)):
            if isom[i]==1:
                ni = int(nin[i])
                zi = int(zin[i])

                nzycheck[ni,zi,0] = 1
                nzycheck[ni,zi,1] = yin[i]
                nzycheck_plot[ni,zi,0] = 1



        #######################################################################
        # elemental names: elname(i) is the name of element with Z=i

        elname=self.elements_names

        #### create plot
        ## define axis and plot style (colormap, size, fontsize etc.)
        if plotaxis==[0,0,0,0]:
            xdim=10
            ydim=6
        else:
            dx = plotaxis[1]-plotaxis[0]
            dy = plotaxis[3]-plotaxis[2]
            ydim = 6
            xdim = ydim*dx/dy


        params = {'axes.labelsize':  15,
                  'text.fontsize':   12,
                  'legend.fontsize': 15,
                  'xtick.labelsize': 15,
                  'ytick.labelsize': 15,
                  'text.usetex': True}
        #pl.rcParams.update(params) #May cause Error, someting to do with tex
        #fig=pl.figure(figsize=(xdim,ydim),dpi=100)
        fig=pl.figure()
        if profile == 'charged':
            ax1 = fig.add_subplot(1, 2, 1)
        elif profile == 'neutron':
            ax1 = fig.add_subplot(2, 1, 1)
        #axx = 0.10
        #axy = 0.10
        #axw = 0.85
        #axh = 0.8
        #ax1=pl.axes([axx,axy,axw,axh])
        # Tick marks
        xminorlocator = MultipleLocator(1)
        xmajorlocator = MultipleLocator(5)
        ax1.xaxis.set_major_locator(xmajorlocator)
        ax1.xaxis.set_minor_locator(xminorlocator)
        yminorlocator = MultipleLocator(1)
        ymajorlocator = MultipleLocator(5)
        ax1.yaxis.set_major_locator(ymajorlocator)
        ax1.yaxis.set_minor_locator(yminorlocator)

        # color map choice for abundances
        #cmapa = cm.jet
        cmapa = cm.summer
        # color map choice for arrows
        cmapr = cm.summer
        # if a value is below the lower limit its set to white
        cmapa.set_under(color='w')
        cmapr.set_under(color='w')
        # set value range for abundance colors (log10(Y))
        norma = colors.Normalize(vmin=lbound[0],vmax=lbound[1])
        # set x- and y-axis scale aspect ratio to 1
        #ax1.set_aspect('equal')
        #print time,temp and density on top
        temp = ' '#'%8.3e' %ff['temp']
        time = ' '#'%8.3e' %ff['time']
        dens = ' '#'%8.3e' %ff['dens']

        #May cause Error, someting to do with tex
        '''
        #box1 = TextArea("t : " + time + " s~~/~~T$_{9}$ : " + temp + "~~/~~$\\rho_{b}$ : " \
        #             + dens + ' g/cm$^{3}$', textprops=dict(color="k"))
        anchored_box = AnchoredOffsetbox(loc=3,
                        child=box1, pad=0.,
                        frameon=False,
                        bbox_to_anchor=(0., 1.02),
                        bbox_transform=ax.transAxes,
                        borderpad=0.,
                        )
        ax.add_artist(anchored_box)
        '''
        ## Colour bar plotted

        patches = []
        color = []

        for i in range(nzmax):
            for j in range(nnmax):
                if nzycheck[j,i,0]==1:
                    xy = j-0.5,i-0.5

                    rect = Rectangle(xy,1,1,)

                    # abundance
                    yab = nzycheck[j,i,1]
                    if yab == 0:

                        yab=1e-99


                    col =log10(yab)

                    patches.append(rect)
                    color.append(col)


        p = PatchCollection(patches, cmap=cmapa, norm=norma)
        p.set_array(array(color))
        p.set_zorder(1)
        ax1.add_collection(p)
        cb = pl.colorbar(p)

        # colorbar label
        if profile == 'neutron':
            cb.set_label('log$_{10}$(X)')

        # plot file name
        graphname = 'abundance-flux-chart'+str(cycle)

        # Add black frames for stable isotopes
        if boxstable:
            for i in range(len(self.stable_el)):
                if i == 0:
                    continue


                tmp = self.stable_el[i]
                try:
                    zz= self.elements_names.index(tmp[0]) #charge
                except:
                    continue

                for j in range(len(tmp)):
                    if j == 0:
                        continue

                    nn = int(tmp[j]) #atomic mass
                    nn=nn-zz

                    xy = nn-0.5,zz-0.5
                    rect = Rectangle(xy,1,1,ec='k',fc='None',fill='False',lw=4.)
                    rect.set_zorder(2)
                    ax1.add_patch(rect)




        # decide which array to take for label positions
        iarr = 0

        # plot element labels
        if ilabel:
            for z in range(nzmax):
                try:
                    nmin = min(argwhere(nzycheck[:,z,iarr]))[0]-1
                    nmax = max(argwhere(nzycheck[:,z,iarr]))[0]+1
                    ax1.text(nmin,z,elname[z],horizontalalignment='center',verticalalignment='center',\
                            fontsize='small',clip_on=True)
                    ax1.text(nmax,z,elname[z],horizontalalignment='center',verticalalignment='center',\
                            fontsize='small',clip_on=True)
                except ValueError:
                    continue

        # plot mass numbers
        if imlabel:
            for z in range(nzmax):
                for n in range(nnmax):
                    a = z+n
                    if nzycheck[n,z,iarr]==1:
                        ax1.text(n,z,a,horizontalalignment='center',verticalalignment='center',\
                                fontsize='x-small',clip_on=True)


        # plot lines at magic numbers
        if imagic:
            ixymagic=[2, 8, 20, 28, 50, 82, 126]
            nmagic = len(ixymagic)
            for magic in ixymagic:
                if magic<=nzmax:
                    try:
                        xnmin = min(argwhere(nzycheck[:,magic,iarr]))[0]
                        xnmax = max(argwhere(nzycheck[:,magic,iarr]))[0]
                        line = ax1.plot([xnmin,xnmax],[magic,magic],lw=3.,color='r',ls='-')
                    except ValueError:
                        dummy=0
                if magic<=nnmax:
                    try:
                        yzmin = min(argwhere(nzycheck[magic,:,iarr]))[0]
                        yzmax = max(argwhere(nzycheck[magic,:,iarr]))[0]
                        line = ax1.plot([magic,magic],[yzmin,yzmax],lw=3.,color='r',ls='-')
                    except ValueError:
                        dummy=0

        # set axis limits
        if plotaxis==[0,0,0,0]:

            xmax=max(nin)
            ymax=max(zin)
            ax1.axis([-0.5,xmax+0.5,-0.5,ymax+0.5])
        else:
            ax1.axis(plotaxis)

        # set x- and y-axis label
        ax1.set_ylabel('Proton number')
        if profile == 'charged':
            ax1.set_xlabel('Neutron number')
        #pl.title('Isotopic Chart for cycle '+str(int(cycle)))

        #
        # here below I read data from the flux_*****.DAT file.
        #
        file_name = 'flux_'+str(cycle).zfill(5)+'.DAT'
        print(file_name)
        f = open(file_name)
        lines = f.readline()
        lines = f.readlines()
        f.close()

        print_max_flux_in_plot =  False
        # color map choice for fluxes
        #cmapa = cm.jet
        cmapa = cm.autumn
        # color map choice for arrows
        cmapr = cm.autumn
        # starting point of arrow
        coord_x_1 = []
        coord_y_1 = []
        # ending point of arrow (option 1)
        coord_x_2 = []
        coord_y_2 = []
        # ending point of arrow (option 2)
        coord_x_3 = []
        coord_y_3 = []
        # fluxes
        flux_read = []
        flux_log10 = []

        if which_flux == None or which_flux == 0:
            print('chart for nucleosynthesis fluxes [dYi/dt]')
            line_to_read = 9
        elif which_flux == 1:
            print('chart for energy fluxes')
            line_to_read = 10
        elif which_flux > 1:
            print("you have only option 0 or 1, not larger than 1")

        single_line = []
        for i in range(len(lines)):
            single_line.append(lines[i].split())
            coord_y_1.append(int(single_line[i][1]))
            coord_x_1.append(int(single_line[i][2])-coord_y_1[i])
            coord_y_2.append(int(single_line[i][5]))
            coord_x_2.append(int(single_line[i][6])-coord_y_2[i])
            coord_y_3.append(int(single_line[i][7]))
            coord_x_3.append(int(single_line[i][8])-coord_y_3[i])
            try:
                flux_read.append(float(single_line[i][line_to_read]))
            except ValueError: # this is done to avoid format issues like 3.13725-181...
                flux_read.append(1.0E-99)
            flux_log10.append(log10(flux_read[i]+1.0e-99))

        print(file_name,' read!')

        # I need to select smaller sample, with only fluxes inside plotaxis.
        if plotaxis!=[0,0,0,0]:
            coord_y_1_small=[]
            coord_x_1_small=[]
            coord_y_2_small=[]
            coord_x_2_small=[]
            coord_y_3_small=[]
            coord_x_3_small=[]
            flux_log10_small = []
            for i in range(len(flux_log10)):
                I_am_in = 0
                if coord_y_1[i] > plotaxis[2] and coord_y_1[i] < plotaxis[3] and coord_x_1[i] > plotaxis[0] and coord_x_1[i] < plotaxis[1]:
                    I_am_in = 1
                    coord_y_1_small.append(int(coord_y_1[i]))
                    coord_x_1_small.append(int(coord_x_1[i]))
                    coord_y_2_small.append(int(coord_y_2[i]))
                    coord_x_2_small.append(int(coord_x_2[i]))
                    coord_y_3_small.append(int(coord_y_3[i]))
                    coord_x_3_small.append(int(coord_x_3[i]))
                    flux_log10_small.append(flux_log10[i])
                if coord_y_3[i] > plotaxis[2] and coord_y_3[i] < plotaxis[3] and coord_x_3[i] > plotaxis[0] and coord_x_3[i] < plotaxis[1] and I_am_in == 0:
                    I_am_in = 1
                    coord_y_1_small.append(int(coord_y_1[i]))
                    coord_x_1_small.append(int(coord_x_1[i]))
                    coord_y_2_small.append(int(coord_y_2[i]))
                    coord_x_2_small.append(int(coord_x_2[i]))
                    coord_y_3_small.append(int(coord_y_3[i]))
                    coord_x_3_small.append(int(coord_x_3[i]))
                    flux_log10_small.append(flux_log10[i])



        # elemental labels off/on [0/1]
        ilabel = 1

        # label for isotopic masses off/on [0/1]
        imlabel = 1

        # turn lines for magic numbers off/on [0/1]
        imagic = 0

        # flow is plotted over "prange" dex. If flow < maxflow-prange it is not plotted
        if prange == None:
            print('plot range given by default')
            prange = 8.

        #############################################
        #print flux_log10_small
        # we should scale prange on plot_axis range, not on max_flux!
        max_flux = max(flux_log10)
        ind_max_flux = flux_log10.index(max_flux)
        if plotaxis!=[0,0,0,0]:
            max_flux_small = max(flux_log10_small)

        if plotaxis==[0,0,0,0]:
            nzmax = int(max(max(coord_y_1),max(coord_y_2),max(coord_y_3)))+1
            nnmax = int(max(max(coord_x_1),max(coord_x_2),max(coord_x_3)))+1
            coord_x_1_small = coord_x_1
            coord_x_2_small = coord_x_2
            coord_x_3_small = coord_x_3
            coord_y_1_small = coord_y_1
            coord_y_2_small = coord_y_2
            coord_y_3_small = coord_y_3
            flux_log10_small= flux_log10
            max_flux_small  = max_flux
        else:
            nzmax = int(max(max(coord_y_1_small),max(coord_y_2_small),max(coord_y_3_small)))+1
            nnmax = int(max(max(coord_x_1_small),max(coord_x_2_small),max(coord_x_3_small)))+1

        for i in range(nzmax):
            for j in range(nnmax):
                if nzycheck[j,i,0]==1:
                    xy = j-0.5,i-0.5
                    rect = Rectangle(xy,1,1,)
                    patches.append(rect)


        nzycheck = zeros([nnmax_plot,nzmax,3])
        coord_x_out = zeros(len(coord_x_2_small), dtype='int')
        coord_y_out = zeros(len(coord_y_2_small),dtype='int')
        for i in range(len(flux_log10_small)):
            nzycheck[coord_x_1_small[i],coord_y_1_small[i],0] = 1
            nzycheck[coord_x_1_small[i],coord_y_1_small[i],1] = flux_log10_small[i]
            if coord_x_2_small[i] >= coord_x_3_small[i]:
                coord_x_out[i] = coord_x_2_small[i]
                coord_y_out[i] = coord_y_2_small[i]
                nzycheck[coord_x_out[i],coord_y_out[i],0] = 1
                nzycheck[coord_x_out[i],coord_y_out[i],1] = flux_log10_small[i]
            elif coord_x_2_small[i] < coord_x_3_small[i]:
                coord_x_out[i] = coord_x_3_small[i]
                coord_y_out[i] = coord_y_3_small[i]
                nzycheck[coord_x_out[i],coord_y_out[i],0] = 1
                nzycheck[coord_x_out[i],coord_y_out[i],1] = flux_log10_small[i]
            if flux_log10_small[i]>max_flux_small-prange:
                nzycheck[coord_x_1_small[i],coord_y_1_small[i],2] = 1
                nzycheck[coord_x_out[i],coord_y_out[i],2] = 1

        #### create plot
        if profile == 'charged':
            ax2 = fig.add_subplot(1, 2, 2)
        elif profile == 'neutron':
            ax2 = fig.add_subplot(2, 1, 2)
        # Tick marks
        xminorlocator = MultipleLocator(1)
        xmajorlocator = MultipleLocator(5)
        ax2.xaxis.set_major_locator(xmajorlocator)
        ax2.xaxis.set_minor_locator(xminorlocator)
        yminorlocator = MultipleLocator(1)
        ymajorlocator = MultipleLocator(5)
        ax2.yaxis.set_major_locator(ymajorlocator)
        ax2.yaxis.set_minor_locator(yminorlocator)
        ## define axis and plot style (colormap, size, fontsize etc.)
        if plotaxis==[0,0,0,0]:
            xdim=10
            ydim=6
        else:
            dx = plotaxis[1]-plotaxis[0]
            dy = plotaxis[3]-plotaxis[2]
            ydim = 6
            xdim = ydim*dx/dy

        format = 'pdf'
        # set x- and y-axis scale aspect ratio to 1
        #ax2.set_aspect('equal')

        # Add black frames for stable isotopes
        # Add black frames for stable isotopes
        if boxstable:
            for i in range(len(self.stable_el)):
                if i == 0:
                    continue


                tmp = self.stable_el[i]
                try:
                    zz= self.elements_names.index(tmp[0]) #charge
                except:
                    continue

                for j in range(len(tmp)):
                    if j == 0:
                        continue

                    nn = int(tmp[j]) #atomic mass
                    nn=nn-zz

                    xy = nn-0.5,zz-0.5
                    rect = Rectangle(xy,1,1,ec='k',fc='None',fill='False',lw=4.)
                    rect.set_zorder(2)
                    ax2.add_patch(rect)


        apatches = []
        acolor = []
        m = old_div(0.8,prange)
        vmax=ceil(max(flux_log10_small))
        vmin=max(flux_log10_small)-prange
        b=-vmin*m+0.1
        normr = colors.Normalize(vmin=vmin,vmax=vmax)
        ymax=0.
        xmax=0.

        for i in range(len(flux_log10_small)):
            x = coord_x_1_small[i]
            y = coord_y_1_small[i]
            dx = coord_x_out[i]-coord_x_1_small[i]
            dy = coord_y_out[i]-coord_y_1_small[i]
            if flux_log10_small[i]>=vmin:
                arrowwidth = flux_log10_small[i]*m+b
                arrow = Arrow(x,y,dx,dy, width=arrowwidth)
                if xmax<x:
                    xmax=x
                if ymax<y:
                    ymax=y
                acol = flux_log10_small[i]
                apatches.append(arrow)
                acolor.append(acol)
            xy = x-0.5,y-0.5
            rect = Rectangle(xy,1,1,ec='k',fc='None',fill='False',lw=1.)
            patches.append(rect)
            xy = x+dx-0.5,y+dy-0.5
            rect = Rectangle(xy,1,1,ec='k',fc='None',fill='False',lw=1.)
            patches.append(rect)


        p = PatchCollection(patches,norm=0,facecolor='w')
        p.set_zorder(1)
        ax2.add_collection(p)




        a = PatchCollection(apatches, cmap=cmapr, norm=normr)
        a.set_array(array(acolor))
        a.set_zorder(3)
        ax2.add_collection(a)
        cb = pl.colorbar(a)

        # colorbar label
        cb.set_label('log$_{10}$($x$)')
        if profile == 'neutron':
            cb.set_label('log$_{10}$(f)')

        # decide which array to take for label positions
        iarr = 2

        # plot element labels
        for z in range(nzmax):
            try:
                nmin = min(argwhere(nzycheck_plot[:,z,iarr-2]))[0]-1
                nmax = max(argwhere(nzycheck_plot[:,z,iarr-2]))[0]+1
                ax2.text(nmin,z,elname[z],horizontalalignment='center',verticalalignment='center',fontsize='small',clip_on=True)
                ax2.text(nmax,z,elname[z],horizontalalignment='center',verticalalignment='center',fontsize='small',clip_on=True)
            except ValueError:
                continue

        # plot mass numbers
        if imlabel:
            for z in range(nzmax):
                for n in range(nnmax_plot):
                    a = z+n
                    if nzycheck_plot[n,z,iarr-2]==1:
                        ax2.text(n,z,a,horizontalalignment='center',verticalalignment='center',fontsize='x-small',clip_on=True)

        # plot lines at magic numbers
        if imagic==1:
            ixymagic=[2, 8, 20, 28, 50, 82, 126]
            nmagic = len(ixymagic)
            for magic in ixymagic:
                if magic<=nzmax:
                    try:
                        xnmin = min(argwhere(nzycheck[:,magic,iarr-2]))[0]
                        xnmax = max(argwhere(nzycheck[:,magic,iarr-2]))[0]
                        line = ax2.plot([xnmin,xnmax],[magic,magic],lw=3.,color='r',ls='-')
                    except ValueError:
                        dummy=0
                if magic<=nnmax:
                    try:
                        yzmin = min(argwhere(nzycheck[magic,:,iarr-2]))[0]
                        yzmax = max(argwhere(nzycheck[magic,:,iarr-2]))[0]
                        line = ax2.plot([magic,magic],[yzmin,yzmax],lw=3.,color='r',ls='-')
                    except ValueError:
                        dummy=0

        # set axis limits
        if plotaxis==[0,0,0,0]:
            ax2.axis([-0.5,xmax+0.5,-0.5,ymax+0.5])
        else:
            ax2.axis(plotaxis)

        # set x- and y-axis label
        ax2.set_xlabel('Neutron number')
        if profile == 'neutron':
            ax2.set_ylabel('Proton number')
        if which_flux == None or which_flux == 0:
            max_flux_label="max flux = "+str('{0:.4f}'.format(max_flux))
        elif which_flux == 1:
            max_flux_label="max energy flux = "+str('{0:.4f}'.format(max_flux))
        if print_max_flux_in_plot:
            ax2.text(plotaxis[1]-1.8,plotaxis[2]+0.1,max_flux_label,fontsize=10.)

        #fig.savefig(graphname)
        print(graphname,'is done')
        if show:
            pl.show()
        if turnoff:
            ion()
        return

    def iso_abundMulti(self, cyclist, stable=False, amass_range=None,
                       mass_range=None, ylim=[0,0], ref=-1,
                       decayed=False, include_title=False, title=None,
                       pdf=False, color_plot=True, grid=False,
                       point_set=1):
        '''
        Method that plots figures and saves those figures to a .png
        file.  Plots a figure for each cycle in the argument cycle.
        Can be called via iso_abund method by passing a list to cycle.

        Parameters
        ----------
        cycllist : list
            The cycles of interest.  This method will do a plot for
            each cycle and save them to a file.
        stable : boolean, optional
            A boolean of whether to filter out the unstables.  The
            defaults is False.
        amass_range : list, optional
            A 1x2 array containing the lower and upper atomic mass
            range.  If None plot entire available atomic mass range.
            The default is None.
        mass_range : list, optional
            A 1x2 array containing the lower and upper mass range.  If
            this is an instance of abu_vector this will only plot
            isotopes that have an atominc mass within this range.  This
            will throw an error if this range does not make sense ie
            [45,2].  If None, it will plot over the entire range.  The
            defaults is None.
        ylim : list, optional
            A 1x2 array containing the lower and upper Y limits.  If
            it is [0,0], then ylim will be determined automatically.
            The default is [0,0].
        ref : integer or list, optional
            reference cycle.  If it is not -1, this method will plot
            the abundences of cycle devided by the cycle of the same
            instance given in the ref variable.  If ref is a list it
            will be interpreted to have two elements:
            ref=['dir/of/ref/run',cycle] which uses a refernece cycle
            from another run.  If any abundence in the reference cycle
            is zero, it will replace it with 1e-99.  The default is -1.
        decayed : boolean, optional
            If True plot decayed distributions, else plot life
            distribution.  The default is False.
        include_title : boolean, optional
            Include a title with the plot.  The default is False.
        title : string, optional
            A title to include with the plot.  The default is None.
        pdf : boolean, optional
            Save image as a [pdf/png].  The default is False.
        color_plot : boolean, optional
            Color dots and lines [True/False].  The default is True.
        grid : boolean, optional
            print grid.  The default is False.
        point_set : integer, optional
            Set to 0, 1 or 2 to select one of three point sets, useful
            for multiple abundances or ratios in one plot.  The defalult
            is 1.

        '''
        max_num = max(cyclist)
        for i in range(len(cyclist)):
            self.iso_abund(cyclist[i],stable,amass_range,mass_range,ylim,ref,\
                 decayed=decayed,show=False,color_plot=color_plot,grid=False,\
                 point_set=1,include_title=include_title)
            if title !=None:
                pl.title(title)
            else:
                name='IsoAbund'
            number_str=_padding_model_number(cyclist[i],max_num)
            if not pdf:
                pl.savefig(name+number_str+'.png', dpi=200)
            else:
                pl.savefig(name+number_str+'.pdf', dpi=200)
            pl.clf()

        return None


    def elem_abund(self, cycle, Z_range=None, mass_range=None,
                   ylim=[0,0], ref=-1, decayed=False, bracket=False,
                   solar_file='./iniab2.0E-02GN93.ppn', ref_ZZ=1, fancy=False):
        '''
        plot the abundance of all elements

        WARNING: Pavel and Falk spend an hour 150205 looking into this method
                 and we convinced our case that at least for the mulit-zone
                 i-process case that we looked at (mppnp-hif example) this method
                 does not give the right plots. We think that elemental_abund does
                 work, though. But neither does provide decayed elemental plots yet.


        Parameters
        ----------
        cycle : string or integer
            The cycle of interest.
        Z_range : list, optional
            A 1x2 array containing the lower and upper proton number
            range. If None plot entire available proton number range.
            The default is None.
        mass_range : list, optional
            A 1x2 array containing the lower and upper mass range. If
            None it will plot over the entire mass range.
            The default is None.
        ylim : list, optional
            A 1x2 array containing the lower and upper Y limits. If
            [0,0] then ylim will be determined automatically.
            The default is [0,0].
        ref : integer, optional
            reference cycle.  If it is not -1, this method will plot
            the abundances of cycle divided by either the solar abundances
            (ref=0) or divided by the cycle of the same
            instance given in the ref variable (ref>0). If any abundence in
            the reference cycle is zero, it will replace it with 1e-99.
            The default is -1.
        decayed : boolean, optional
            If True plot decayed distributions, else plot live
            distribution.
            The default is False.
        bracket : boolean, optional
            If True, plot bracket notation [X/ZZ], which requires
            knowledge of the solar abundance distribution from an
            iniab file and the user to input which ZZ
            The default is False
        solar_file : string, optional
            Path to the file containing the solar abundance distribution.
            The default is './iniab2.0E-02GN93.ppn'
        ref_ZZ : integer, optional
            Proton number of denominator in bracket notation plot.
            The default is 1.
        fancy : boolean, optional
            whether or not to try and use Times New Roman for the font.
            The default is False
        shape : string
            linestyle string
        '''

        if fancy:
            fsize=18
            try:
                params = {'axes.labelsize':  fsize,
                        'text.fontsize':   fsize,
                        'legend.fontsize': fsize,
                        'xtick.labelsize': fsize,
                        'ytick.labelsize': fsize,
                        'text.usetex': False,
                        'font.family': 'Times New Roman',
                        'figure.facecolor': 'white',
                        'ytick.minor.pad': 8,
                        'ytick.major.pad': 8,
                        'xtick.minor.pad': 8,
                        'xtick.major.pad': 8,
                        'figure.subplot.bottom' : 0.15,
                        'lines.markersize': 6}
                pl.rcParams.update(params)
                elemfont = {'family' : 'sans-serif'}
            except:
                pass

        plotType=self._classTest()
        if plotType=='se':
            if decayed:
                raise IOError("Decayed not supported yet! Sorry!")

            def get_av_elem(cycle):
                mass=self.se.get(cycle,'mass')
                print(mass)
                if mass_range is not None:
                    idx1=abs(mass-mass_range[0]).argmin()
                    idx2=abs(mass-mass_range[1]).argmin()
                    if idx1>idx2:
                        mass=mass[idx2:idx1]
                        ea=self.get_elemental_abunds(cycle,index=[idx2,idx1])
                    else:
                        mass=mass[idx1:idx2]
                        ea=self.get_elemental_abunds(cycle,index=[idx1,idx2])
                else:
                    ea=self.get_elemental_abunds(cycle)
                # mass-average the abundances:
                dm=diff(np.insert(mass,0,0.))
                totmass=sum(dm)
                mea=[array(ea[i])*dm[i] for i in range(len(mass))]
                eamsum=zeros(len(ea[0]))
                for i in range(len(eamsum)):
                    eamsum[i]=sum([zone[i] for zone in mea])
                ea=old_div(eamsum,totmass)
                return np.maximum(ea,1.e-99)

            Z=array(self.se.Z)
            Zuq=array(list(set(Z))) # unique list of Z
            Zuq.sort()
            names=self.se.isos[1:] # abolish the neutron

            ea=get_av_elem(cycle)
            if ref>0:
                ea=old_div(ea,get_av_elem(ref))
            elif ref==0 or bracket:
                # initialise solar data
                # If this import statment goes at the top of the file
                # then it will cause a circular import loop witch will
                # cause all modules that try to import data_plot to crash.
                from . import utils as u
                u.solar(solar_file,1)
                selem=u.solar_elem_abund
                selem=np.maximum(selem,1.e-99)
                Zsol=array(u.z_sol)
                Zuqsol=array(list(set(Zsol)))
                Zuqsol.sort()
                # get rid of MPPNP data not available for the Sun:
                rm=[]
                for ZZ in Zuq:
                    if ZZ not in Zuqsol:
                        rm.append(ZZ)

                names=delete(names,[where(Zuq==rmz)[0] for rmz in rm])
                ea=delete(ea,[where(Zuq==rmz)[0] for rmz in rm])
                Zuq=delete(Zuq,[where(Zuq==rmz)[0] for rmz in rm])

                # get rid of solar data not available from MPPNP:
                rm=[]
                for ZZ in Zuqsol:
                    if ZZ not in Zuq:
                        rm.append(ZZ)

                selem=delete(selem,[where(Zuqsol==rmz)[0] for rmz in rm])

                if bracket:
                    xrefsol=selem[where(Zuqsol==ref_ZZ)[0]]
                    xrefsol=np.maximum(xrefsol,1.e-99)
                    xref=ea[where(Zuq==ref_ZZ)[0]]
                    xref=np.maximum(xref,1.e-99)
                    selem=old_div(selem,xrefsol)
                    ea=old_div(ea,xref)

                ea=old_div(ea,selem)

        else:
            raise IOError("elem_abund currently unsupported for this data type:")
            print(plotType)

        pl.plot(Zuq,np.log10(ea),'ro')
        pl.plot(Zuq,np.log10(ea),'r-')
        for i in range(len(Zuq)):
            loc=(-1)**(i%2)*.5
            if fancy:
                pl.text(Zuq[i],np.log10(ea[i])+loc,names[i],fontsize=8,horizontalalignment='center',verticalalignment='center',clip_on=True,fontdict=elemfont)
            else:
                pl.text(Zuq[i],np.log10(ea[i])+loc,names[i],fontsize=8,horizontalalignment='center',verticalalignment='center',clip_on=True)

        if ref>0:
            pl.ylabel('$\log\,X('+str(cycle)+')/X('+str(ref)+')$')
        elif ref==0:
            pl.ylabel('$\log\,X/X_\odot$')
        elif bracket:
            dname=names[where(Zuq==ref_ZZ)[0]][0]
            pl.ylabel('$[X/{\\rm '+dname+'}]$')
        else:
            pl.ylabel('$\log\,X$')
        if ylim!=[0,0]:
            pl.ylim((ylim[0],ylim[1]))
        if Z_range is not None:
            pl.xlim((Z_range[0],Z_range[1]))
        pl.xlabel('$Z$')
        pl.show()


    def iso_abund(self, cycle, stable=False, amass_range=None,
                  mass_range=None, ylim=[0,0], ref=-1, show=True,
                  log_logic=True, decayed=False, color_plot=True,
                  grid=False, point_set=1, include_title=False,
                  data_provided=False,thedata=None, verbose=True,
                  mov=False,drawfig=None,drawax=None,show_names=True,
                  label=None,colour=None,elemaburtn=False,mypoint=None,plot_type=['-','--','-.',':','-']):
        '''
        plot the abundance of all the chemical species

        Parameters
        ----------
        cycle : string, integer or list
            The cycle of interest.  If it is a list of cycles, this
            method will do a plot for each cycle and save them to a
            file.
        stable : boolean, optional
            A boolean of whether to filter out the unstables.  The
            defaults is False.
        amass_range : list, optional
            A 1x2 array containing the lower and upper atomic mass
            range.  If None plot entire available atomic mass range.
            The default is None.
        mass_range : list, optional
            A 1x2 array containing the lower and upper mass range.  If
            this is an instance of abu_vector this will only plot
            isotopes that have an atominc mass within this range.  This
            will throw an error if this range does not make sense ie
            [45,2].  If None, it will plot over the entire range.  The
            defaults is None.
        ylim : list, optional
            A 1x2 array containing the lower and upper Y limits.  If
            it is [0,0], then ylim will be determined automatically.
            The default is [0,0].
        ref : integer or list, optional
            reference cycle.  If it is not -1, this method will plot
            the abundences of cycle devided by the cycle of the same
            instance given in the ref variable.  If ref is a list it
            will be interpreted to have two elements:
            ref=['dir/of/ref/run',cycle] which uses a refernece cycle
            from another run.  If any abundence in the reference cycle
            is zero, it will replace it with 1e-99.  The default is -1.
        show : boolean, optional
            Boolean of if the plot should be displayed.  The default is
            True.
        log_logic : boolean, optional
            Plot abundances in log scale or linear.  The default is
            True.
        decayed : boolean, optional
            If True plot decayed distributions, else plot life
            distribution.  The default is False.
        color_plot : boolean, optional
            Color dots and lines [True/False].  The default is True.
        grid : boolean, optional
            print grid.  The default is False.
        point_set : integer, optional
            Set to 0, 1 or 2 to select one of three point sets, useful
            for multiple abundances or ratios in one plot.  The defalult
            is 1.
        include_title : boolean, optional
            Include a title with the plot.  The default is False.
        drawfig, drawax, mov : optional, not necessary for user to set these variables
            The figure and axes containers to be drawn on, and whether or not a movie is
            being made (only True when se.movie is called, which sets mov to True
            automatically
        elemaburtn : boolean, private
            If true, iso_abund() returns after writing self.***_iso_to_plot for
            use with other plotting routines.f
        mypoint : string, optional
            fix the marker style of all the points in this plot to one type, given
            as a string. If None, multiple point styles are used as per point_set.
            The default is None
        '''

        plotType=self._classTest()
        if str(cycle.__class__)=="<type 'list'>":
            self.iso_abundMulti(cycle, stable,amass_range,mass_range,ylim,ref,
                 decayed,include_title,color_plot=color_plot,grid=False,point_set=point_set)
            return

        if mass_range!=None and mass_range[0]>mass_range[1]:
            print('Please input a proper mass range')
            print('Returning None')
            return None
        if amass_range!=None and amass_range[0]>amass_range[1]:
            print('Please input a proper Atomic mass range')
            print('Returning None')
            return None
        if plotType=='se':
            if decayed:
                print('Decay option not yet implemented for mppnp - but it is easy do! Consider investing the time!')
                return None


            # get things as arrays
            if not data_provided:
                cycle=self.se.findCycle(cycle)
                a_iso_to_plot   = array(self.se.A)
                abunds          = self.get(cycle,'iso_massf')
                isotope_to_plot = array(self.se.isotopes)
                z_iso_to_plot   = array(self.se.Z)
                isomers_to_plot = array(self.se.isomeric_states)
                if ref >-1:
                    ref=self.se.findCycle(ref)
                    abundsRef=self.se.get(ref,'iso_massf')
                masses = self.se.get(cycle,'mass')
            else:
                cycle=cycle # why so serious?
                a_iso_to_plot   = array(self.se.A)
                abunds          = thedata[0]
                isotope_to_plot = array(self.se.isotopes)
                z_iso_to_plot   = array(self.se.Z)
                isomers_to_plot = array(self.se.isomeric_states)

                if ref >-1:
                    raise IOError("No. It's not ready yet.")
                    #ref=self.se.findCycle(ref)
                    #abundsRef=self.se.get(ref,'iso_massf')
                masses = thedata[1]

            if mass_range == None:
                if verbose:
                    print('Using default mass range')
                mass_range = [min(masses),max(masses)]
            masses.sort()
            mass_range.sort()

            if amass_range == None:
                amass_range=[int(min(a_iso_to_plot)),int(max(a_iso_to_plot))]

            # remove neutrons - this could move in the non- se/PPN specific part below
            if 0 in z_iso_to_plot:
                ind_neut        = where(z_iso_to_plot==0)[0][0]
                a_iso_to_plot   = delete(a_iso_to_plot,ind_neut)
                z_iso_to_plot   = delete(z_iso_to_plot,ind_neut)
                isomers_to_plot = delete(isomers_to_plot,ind_neut)
                isotope_to_plot = delete(isotope_to_plot,ind_neut)
                abunds = delete(abunds,ind_neut,1)
                if ref >-1:
                    abundsRef = delete(abundsRef,ind_neut,1)

            # extract amass_range
            acon=(a_iso_to_plot>=amass_range[0]) & (a_iso_to_plot<=amass_range[1])
            isomers_to_plot = isomers_to_plot[acon]
            isotope_to_plot = isotope_to_plot[acon]
            z_iso_to_plot   = z_iso_to_plot[acon]
            abunds          = abunds.T[acon].T
            if ref >-1:
                abundsRef = abundsRef.T[acon].T
            a_iso_to_plot   = a_iso_to_plot[acon]
            el_iso_to_plot  = array([x.split('-')[0] for x in isotope_to_plot.tolist()])
            # apply mass range
            if mass_range == None:
                if verbose:
                    print('Using default mass range')
                mass_range = [min(masses),max(masses)]
            mass_range.sort()
            aabs = []
            if ref >-1:
                cyc  = [cycle,ref]
                abus = [abunds,abundsRef]
            else:
                cyc  = [cycle]
                abus = [abunds]
            for cc,aa in zip(cyc,abus):
                if not data_provided:
                    masses = self.se.get(cc,'mass')
                else:
                    masses=masses # why so serious?
                masses.sort()
                dmass  = masses[1:] - masses[:-1]    # I should check the grid definition
                dmass  = append(dmass,0.)
                mcon   = (masses>=mass_range[0]) & (masses<=mass_range[1])
                dmass  = dmass[mcon]
                aa = aa[mcon]

                # average over mass range:
                aa = (aa.T*dmass).T.sum(0)
                aa = old_div(aa, (mass_range[1] - mass_range[0]))
                # abunds has now length of isotope_to_plot
                aabs.append(aa)
            if ref >-1:
                abunds = old_div(aabs[0],(aabs[1]+1.e-99))
            else:
                abunds = aabs[0]

            self.a_iso_to_plot=a_iso_to_plot
            self.isotope_to_plot=isotope_to_plot
            self.z_iso_to_plot=z_iso_to_plot
            self.el_iso_to_plot=el_iso_to_plot
            self.abunds=abunds
            self.isomers_to_plot=isomers_to_plot

            if elemaburtn: return
#                        self.isotopes = self.se.isotopes

        elif plotType=='PPN':
            print("This method adds the following variables to the instance:")
            print("a_iso_to_plot      mass number of plotted range of species")
            print("isotope_to_plot    corresponding list of isotopes")
            print("z_iso_to_plot      corresponding charge numbers")
            print("el_iso_to_plot     corresponding element names")
            print("abunds             corresponding abundances")
            print("isom               isomers and their abundance")

            self.get(cycle,decayed=decayed)
            if ref is not -1:
                if type(ref) is list: # reference cycle from other run
                    import ppn
                    pp=ppn.abu_vector(ref[0])
                    abunds_pp=pp.get(ref[1],decayed=decayed)
                    self.abunds=old_div(self.abunds,pp.abunds)
                else:
                    abunds=self.abunds
                    self.get(ref,decayed=decayed)
                    self.abunds=old_div(abunds,(self.abunds+1.e-99))
            if amass_range == None:
                amass_range=[min(self.a_iso_to_plot),max(self.a_iso_to_plot)]

            aa=ma.masked_outside(self.a_iso_to_plot,amass_range[0],amass_range[1])
            isotope_to_plot=ma.array(self.isotope_to_plot,mask=aa.mask).compressed()
            z_iso_to_plot=ma.array(self.z_iso_to_plot,mask=aa.mask).compressed()
            el_iso_to_plot=ma.array(self.el_iso_to_plot,mask=aa.mask).compressed()
            abunds=ma.array(self.abunds,mask=aa.mask).compressed()
            a_iso_to_plot=aa.compressed()
            isomers_to_plot=[]
            for i in range(len(self.isom)):
                if int(self.isom[i][0].split('-')[1])>100:
                    isomers_to_plot.append(self.isom[i])

            self.a_iso_to_plot=a_iso_to_plot
            self.isotope_to_plot=isotope_to_plot
            self.z_iso_to_plot=z_iso_to_plot
            self.el_iso_to_plot=el_iso_to_plot
            self.abunds=abunds
            self.isomers_to_plot=isomers_to_plot
        else:
            print('This method, iso_abund, is not supported by this class')
            print('Returning None')
            return None

        if verbose:
            print('Using the following conditions:')
            if plotType=='se':
                print('\tmass_range:', mass_range[0], mass_range[1])
            print('\tAtomic mass_range:', amass_range[0], amass_range[1])
            print('\tcycle:           ',cycle)
            print('\tplot only stable:',stable)
            print('\tplot decayed:    ',decayed)


        if stable: # remove unstables:
            # For the element that belongs to the isotope at index 5 in isotope_to_plot
            # (C-12) the following gives the mass numbers of stable elements:
            # self.stable_el[self.stable_names.index(el_iso_to_plot[5])][1:]
            ind_delete=[]
            for i in range(len(isotope_to_plot)):
                if a_iso_to_plot[i] not in self.stable_el[self.stable_names.index(el_iso_to_plot[i])][1:]:
                    ind_delete.append(i)
            a_iso_to_plot   = delete(a_iso_to_plot,  ind_delete)
            z_iso_to_plot   = delete(z_iso_to_plot,  ind_delete)
            isomers_to_plot = delete(isomers_to_plot,ind_delete)
            isotope_to_plot = delete(isotope_to_plot,ind_delete)
            el_iso_to_plot  = delete(el_iso_to_plot, ind_delete)
            abunds          = delete(abunds,         ind_delete)

#        el_list=[] # list of elements in el_iso_to_plot
#
#        for el in self.elements_names:
#            if el in el_iso_to_plot:
#                el_list.append(el)

        # SJONES implicit loop:
        el_list = [el for el in self.elements_names if el in el_iso_to_plot]

        abund_plot = []  # extract for each element an abundance and associated
        mass_num   = []  # mass number array, sorted by mass number

        for el in el_list:
            numbers = a_iso_to_plot[(el_iso_to_plot==el)]
            abund_plot.append(abunds[(el_iso_to_plot==el)][argsort(numbers)])
            mass_num.append(sort(numbers))
        # now plot:
        #plot_type = ['-','--','-.',':','-'] ##now implemented as an arg
        print(plot_type)
        while len(plot_type)<=4:
            plot_type.append('')
            print(plot_type)
        pl_index = 0
        if mypoint is None:
            points = [['o','^','p','h','*'],['x','+','D','>','s'],['H','v','<','*','3']]
        else:
            points = [ [mypoint]*5 , [mypoint]*5 , [mypoint]*5]
        if color_plot:
            colors = ['g','r','c','m','k']
        elif colour is not None:
            colors = [colour]*5
        else:
            colors = ['k','k','k','k','k']

        ylim1 =  1.e99
        ylim2 = -1.e99

        # initialise movie-related things:
        if mov:
            artists=[]
            ax=drawax
            fig=drawfig
        elif drawax is not None:
            ax=drawax
        else:
            ax=pl.axes()

        if drawfig is not None:
            fig=drawfig

        for j in range(len(abund_plot)):        #Loop through the elements of interest
#            for l in xrange(len(abund_plot[j])):
#                if abund_plot[j][l] == 0:
#                    abund_plot[j][l] = 1e-99

            abund_plot[j] = np.maximum(abund_plot[j],1.e-99) # SJONES instead of looping

#            a_dum=zeros(len(abund_plot[j]))   # this I (FH) have to do because for some
            if log_logic == False:            # reason log10(abu_abund[j]) does not work
                a_dum = abund_plot[j]         # although abu_abund[j] is a numpy array?!?
            else:
#                for ii in range(len(abund_plot[j])):
#                    a_dum[ii]=log10(abund_plot[j][ii])
                a_dum=np.log10(abund_plot[j]) # SJONES this seems to work fine for me
            if type(colors[0]) is str:
                this_label=str(colors[pl_index]+points[point_set][pl_index]+\
                           plot_type[pl_index])
            else:
                this_label=None
            if mov:
                artist1,=ax.plot(mass_num[j],a_dum,this_label,markersize=6,
                                 markeredgecolor='None')
            else:
                if this_label is not None:
                    if label is not None and j==0:
                        pl.plot(mass_num[j],a_dum,this_label,markersize=6,
                                label=label,markeredgecolor='None')
                        pl.legend(loc='best').draw_frame(False)
                    else:
                        pl.plot(mass_num[j],a_dum,this_label,markersize=6,
                                markeredgecolor='None')
                else:
                    if label is not None and j==0:
                        pl.plot(mass_num[j],a_dum,
                                color=colors[pl_index],
                                marker=points[point_set][pl_index],
                                linestyle=plot_type[pl_index],
                                markersize=6,label=label,
                                markeredgecolor='None')
                        pl.legend(loc='best').draw_frame(False)
                    else:
                        pl.plot(mass_num[j],a_dum,
                                color=colors[pl_index],
                                marker=points[point_set][pl_index],
                                linestyle=plot_type[pl_index],
                                markersize=6,markeredgecolor='None')

            abu_max = max(a_dum)
            max_index=where(a_dum==abu_max)[0][0]
            coordinates=[mass_num[j][max_index],abu_max]
            if mov:
                artist2=ax.text(coordinates[0]+0.1,1.05*coordinates[1],el_list[j],clip_on=True)
            else:
                if show_names:
#                    pl.text(coordinates[0]+0.1,1.05*coordinates[1],el_list[j],clip_on=True)
                    pl.text(coordinates[0],np.log10(2.2*10.**coordinates[1]),
                            el_list[j],clip_on=True,
                            horizontalalignment='center')

            pl_index+=1
            if pl_index > 4:
                pl_index = 0
            ylim1=min(ylim1,min(a_dum))
            ylim2=max(ylim2,max(a_dum))

            if mov:
                artists.extend([artist1,artist2])

        # now trimming the ylims
        if log_logic:
            dylim=0.05*(ylim2-ylim1)
            ylim1 = ylim1 -dylim
            ylim2 = ylim2 +dylim
            if ref is not -1:
                ylim2 = min(ylim2,4)
                ylim1 = max(ylim1,-4)
            else:
                ylim2 = min(ylim2,0.2)
                ylim1 = max(ylim1,-13)
        else:
            ylim1 = ylim1 *0.8
            ylim2 = ylim2 *1.1
        if include_title:
            if plotType=='se':
                if ref == -1:
                    title = str('Range %4.2f' %mass_range[0]) + str('-%4.2f' %mass_range[1]) +\
                        str(' for cycle %d' %int(cycle))
                else:
                    title = str('Range %4.2f' %mass_range[0]) + \
                        str('-%4.2f' %mass_range[1]) + str(' for cycle %d' %int(cycle))+\
                        str(' relative to cycle %d'  %int(ref))
            else:
                if ref == -1:
                    title = str('Cycle %d' %int(cycle))
                else:
                    title = str('Cycle %d' %int(cycle))+\
                            str(' relative to cycle %d'  %int(ref))
            print("including title: ...")
            if mov:
                artist1,=ax.title(title)
                artists.append(artist1)
            else:
                pl.title(title)
        if ylim[0] == 0 and ylim[1] == 0:
            pl.ylim(ylim1,ylim2)
        else:
            pl.ylim(ylim[0],ylim[1])
        pl.xlim([amass_range[0]-.5,amass_range[1]+.5])
        pl.xlabel('mass number (A)',fontsize=14)
        if ref is not -1:
            if log_logic:
                pl.ylabel(r'log abundance ratio',fontsize=14)
            else:
                pl.ylabel(r'abundance ratio',fontsize=14)
        else:
            if log_logic:
                pl.ylabel(r'log mass fraction ',fontsize=14)
            else:
                pl.ylabel(r'mass fraction',fontsize=14)


        if amass_range != None:
            minimum_mass = amass_range[0]
            maximum_mass = amass_range[1]

        elif mass_range != None:
            minimum_mass = mass_range[0]
            maximum_mass = mass_range[1]

        else:
            minimum_mass = 0
            maximum_mass = 200

        if log_logic == False:
            if mov:
                artist1,=ax.plot([amass_range[0]-.5,amass_range[1]+.5],[1,1],'k-')
                artists.append(artist1)
            else:
                pl.plot([amass_range[0]-.5,amass_range[1]+.5],[1,1],'k-')
        else:
            if mov:
                artist1,=ax.plot([amass_range[0]-.5,amass_range[1]+.5],[0,0],'k-')
                artists.append(artist1)
            else:
                pl.plot([amass_range[0]-.5,amass_range[1]+.5],[0,0],'k-')

        labelsx=[]
        if (maximum_mass-minimum_mass) > 100:
            delta_labelsx = 10
        else:
            delta_labelsx = 5

        iii = amass_range[0]%delta_labelsx
        if iii == 0:
            labelsx.append(str(amass_range[0]))
        else:
            labelsx.append(' ')
        iii = iii+1
        kkk = 0
        for label1 in range(amass_range[1]-amass_range[0]):
            if iii == 5:
                kkk = kkk+1
                labelsx.append(str((iii*kkk)+amass_range[0]-(amass_range[0]%5)))
                iii = 0
                iii = iii+1
            else:
                labelsx.append(' ')
                iii = iii+1

        if delta_labelsx == 5:
            xticks = arange(amass_range[0],amass_range[1],1)
            pl.xticks(xticks,labelsx)
        else:
            pl.xticks()

        # SJONES moved the pl.grid and pl.show to the very end
        if grid:
            pl.grid()
        if show:
            pl.show()

##!!FOR!!###### print 'LEN LABELS= ', len(labelsx)
##DEBUGGING####
####!!!######## for bbb in range (len(labelsx)):
###############     print labelsx[bbb]
        if mov:
            return artists

<<<<<<< HEAD
    def elemental_abund(self,cycle,zrange=[1,15],ylim=[-12,5],title_items=None,
                        ref=-1,ref_filename=None,z_pin=None,pin=None,
                        pin_filename=None,logeps=False,show_names=True,label='',
                        colour='',plotlines=':',plotlabels=True,mark='x',**kwargs):
=======
    def elemental_abund(self,cycle,zrange=[1,15],ylim=[0,0],title_items=None,
                        ref=-1,ref_filename=None,z_pin=None,pin=None,
                        pin_filename=None,logeps=False,dilution=None,show_names=True,label='',
                        colour='black',plotlines=':',plotlabels=True,mark='x',**kwargs):
>>>>>>> fcc931dc
        '''
        Plot the decayed elemental abundance distribution (PPN).
        Plot the elemental abundance distribution (nugridse).
        (FH, 06/2014; SJ 07/2014)

        Parameters
        ----------
        cycle : string, integer or list
            The cycle of interest.  If it is a list of cycles, this
            method will do a plot for each cycle and save them to a
            file.
        zrange : list, optional
            A 1x2 array containing the lower and upper atomic number
            limit
        ylim : list, optional
            A 1x2 array containing the lower and upper Y limits.  If
            it is [0,0], then ylim will be determined automatically.
            The default is [0,0].
        title_items : list, optional
            A list of cycle attributes that will be added to the title.
            For possible cycle attributes see self.cattrs.
        ref : integer, optional
            ref = N:    plot abundaces relative to cycle N abundance, similar to the
<<<<<<< HEAD
                        'ref_filename' option. 
                        Cannot be active at the same time as
                        the 'ref_filename' option.
        ref_filename : string, optional
            plot abundances relative to solar abundance. For this option, 
=======
                        'ref_filename' option.
                        Cannot be active at the same time as
                        the 'ref_filename' option.
        ref_filename : string, optional
            plot abundances relative to solar abundance. For this option,
>>>>>>> fcc931dc
            a cycle number for the 'ref' option must not be provided
        z_pin : int, optional
            Charge number for an element to be 'pinned'. An offset will be
            calculated from the difference between the cycle value and the
            value from the pinned reference.
<<<<<<< HEAD
            Can be used with the 'pin_filename' option to import an external 
=======
            Can be used with the 'pin_filename' option to import an external
>>>>>>> fcc931dc
            abundance file in the same format as solar abundances.
            If no file is given, the reference can be either cycle N='ref'
            or the value from the 'ref_filename'.
        pin : float, optional
            A manually provided [X/Fe] abundance to pin the element selected with 'z_pin'
        pin_filename: string, optional
            use provided file to provide reference to pin an element to. An offset is
            calculated and used to shift the plot.
            The file requires header columns marked by '#', column spacing of '  ', and at minimum two columns
            containing:
                'Z': charge number
                '[X/Fe]': metallicity
        logeps : boolean, optional
            Plots log eps instead of [X/Fe] charts.
<<<<<<< HEAD
=======
        dilution : float, optional
            Provides the dilution factor for mixing nucleosynthesis products to the surface
            Cannot be active at the same time as the 'z_pin' option.
>>>>>>> fcc931dc
        label : string, optional
            The label for the abundance distribution
            The default is '' (i.e. do not show a label)
        show_names : boolean, optional
            Whether or not to show the element names on the figure.
        colour : string, optional
<<<<<<< HEAD
            In case you want to dictate marker and line colours. Takes cymkrgb 
=======
            In case you want to dictate marker and line colours. Takes cymkrgb
>>>>>>> fcc931dc
            single-character colours or any other colour string accepted by
            matplotlib. The default is '' (automatic colour selection)
        plotlines : string, optional
            In case you want to dictate line style. Takes MatPlotLib linestyles.
        mark : string, optional
            In case you want to dictate marker style. Takes MatPlotLib markers.
            Default is 'x'.
        kwargs : additional keyword arguments
            These arguments are equivalent to those of iso_abund, e.g.
            mass_range. Routines from iso_abund are called, to perform
            averages and get elemental abundances in the correct form.

        Output
        ------
        z_el : array
            proton number of elements being returned
        el_to_plot : array
            elemental abundances (as you asked for them, could be ref to something else)

        '''
        #from . import utils
        from . import ascii_table as asci
        plotType=self._classTest()
        offset=0
        if ref_filename!=None:
            ref=-2
        if logeps==True:
<<<<<<< HEAD
=======
            if zrange[0]!=1:
                print("To use logeps, the z range must be [1,X], otherwise the program will exit.")
                sys.exit()
>>>>>>> fcc931dc
            z_pin=1
            ref=-3
        if plotType=='PPN':
            self.get(cycle,decayed=True)
            z_el=unique(self.z_iso_to_plot)
            zmin_ind=min(where(z_el>=zrange[0])[0])
            zmax_ind=max(where(z_el<=zrange[1])[0])
            # extract some elemental quantities:
            a_el=[]; el_name=[]; el_abu=[]; el_abu_hash={}
            for z in z_el[zmin_ind:zmax_ind]:
                el=self.el_iso_to_plot[where(self.z_iso_to_plot==z)[0].tolist()[0]]
                X_el=self.abunds[where(self.el_iso_to_plot==el)[0].tolist()].sum()  # take all iso abunds for one Z and sum
                a_el.append(self.a_iso_to_plot[where(self.z_iso_to_plot==z)[0].tolist()[0]])
                el_abu.append(X_el)
                el_name.append(el)
                el_abu_hash[el]=X_el
<<<<<<< HEAD
                 
=======
            fe_abund=self.abunds[where(self.el_iso_to_plot=='Fe')[0].tolist()].sum()    # Fe abund is always needed to find [X/Fe]

>>>>>>> fcc931dc
            # if we have provided a solar abundance file
            if ref==-2:
                from . import utils
                utils.solar(ref_filename,1)
                menow = where(unique(utils.z_sol)==44.)[0][0]
<<<<<<< HEAD
                #    print(1, menow, utils.solar_elem_abund[menow])
                el_abu_sun=np.array(utils.solar_elem_abund)
                #    print(2, el_abu_sun)
                #    print(3, el_abu_sun[42])
=======
                el_abu_sun=np.array(utils.solar_elem_abund)
>>>>>>> fcc931dc
                el_abu_plot=np.zeros(len(el_abu))
                for zs in z_el[zmin_ind:zmax_ind]:
                    zelidx=where(z_el[zmin_ind:zmax_ind]==zs)[0]
                    zsolidx=int(zs-1)
                    if el_abu_sun[zsolidx] > 0. :
                        el_abu_plot[zelidx]=el_abu[zelidx[0]]/el_abu_sun[zsolidx]
                    else:
                        el_abu_plot[zelidx]=-1
<<<<<<< HEAD
                #el_abu=el_abu_plot
            
=======

>>>>>>> fcc931dc
            # if we have provided a reference cycle number
            elif ref>-1:
                self.get(ref,decayed=True)
                z_el_ref=unique(self.z_iso_to_plot)
                zmin_ind=min(where(z_el_ref>=zrange[0])[0])
                zmax_ind=max(where(z_el_ref<=zrange[1])[0])
                # extract some elemental quantities:
                a_el_ref=[]; el_name_ref=[]; el_abu_ref=[]; el_abu_hash_ref={}
                el_abu_plot=np.zeros(len(el_abu))
                for z_ref in z_el[zmin_ind:zmax_ind]:
                    el_ref=self.el_iso_to_plot[where(self.z_iso_to_plot==z_ref)[0].tolist()[0]]
                    X_el_ref=self.abunds[where(self.el_iso_to_plot==el_ref)[0].tolist()].sum()
                    a_el_ref.append(self.a_iso_to_plot[where(self.z_iso_to_plot==z_ref)[0].tolist()[0]])
                    el_abu_ref.append(X_el_ref)
                    el_name_ref.append(el_ref)
                    el_abu_hash_ref[el_ref]=X_el
                for i in range(len(el_abu)):
                    el_abu_plot[i-1]=el_abu[i-1]/el_abu_ref[i-1]
<<<<<<< HEAD
                #el_abu=el_abu_plot
=======

            # if we want to include observation data
            if pin_filename!=None:
                print('using the pin filename')
                obs_file=asci.readTable(pin_filename,header_char='#')
                xfe_sigma=[]
                el_abu_obs_log=[]
                z_ul=[]
                for z_i in z_el[zmin_ind:zmax_ind]:
                    try:
                        obs_file.data['[X/H]']
                        x_over='[X/H]'
                        sigma='sig_[X/H]'
                    except:
                        x_over='[X/Fe]'
                        sigma='sig_[X/Fe]'
                    zelidx=where(z_el[zmin_ind:zmax_ind]==z_i)[0]
                    zpinidx=where(obs_file.data['Z']==z_i)[0] #str()
                    if len(zpinidx)==0:
                        el_abu_obs_log.append([None])
                        xfe_sigma.append([None])
                        z_ul.append([None])
                    elif len(zpinidx)>1:
                        '''if any(obs_file.data['ul'][zpinidx].astype(int))==1:
                            print('hi')
                            tmp=obs_file.data['[X/Fe]'][zpinidx].astype(float)
                            z_ul.append(tmp.tolist())
                            el_abu_obs_log.append([None]*len(zpinidx))
                            xfe_sigma.append([None]*len(zpinidx))
                        else:'''
                        tmp=obs_file.data[x_over][zpinidx]#.astype(float) # array stores multiple values for a
                        el_abu_obs_log.append(tmp.tolist())                            # single element
                        tmp=obs_file.data[sigma][zpinidx]#.astype(float)
                        xfe_sigma.append(tmp.tolist())
                        z_ul.append([None])
                    else:
                        if obs_file.data['ul'][zpinidx]==1: #.astype(int)
                            tmp=obs_file.data[x_over][zpinidx]#.astype(float)
                            z_ul.append(tmp.tolist())
                            tmp=obs_file.data[x_over][zpinidx]#.astype(float)
                            el_abu_obs_log.append([None])
                            xfe_sigma.append([None])
                        else:
                            tmp=obs_file.data[x_over][zpinidx][0]#.astype(float)
                            el_abu_obs_log.append([tmp])
                            tmp=obs_file.data[sigma][zpinidx][0]#.astype(float)
                            xfe_sigma.append([tmp])
                            z_ul.append([None])
                el_abu_obs=[]

>>>>>>> fcc931dc

            # set a pinned element for offset calculation and adjustment
            if z_pin!=None:
                print("Pinned element: "+str(z_pin))
<<<<<<< HEAD
                if pin!=None:
=======

                if pin_filename!=None:
                    # converting obervation data from log to standard form for compatibility
                    # with later code
                    for i in range(len(el_abu_obs_log)):
                       if all(el_abu_obs_log[i])==None:
                           el_abu_obs.append(None)
                       else:
                           el_abu_obs.append(np.power(10,el_abu_obs_log[i]))
                       el_abu_pin=el_abu_obs

                elif pin!=None:
>>>>>>> fcc931dc
                    print('using manual pin')
                    pin=np.power(10,pin)
                    el_abu_pin=np.zeros(len(el_abu))
                    for i in range(len(el_abu)):
                        el_abu_pin[i-1]=pin
<<<<<<< HEAD
                
=======

>>>>>>> fcc931dc
                elif logeps==True:
                    print('finding log eps')
                    atomic_mass=[1.008, 4.003, 6.94, 9.012, 10.81, 12.011, 14.007, 15.999, 18.998, 20.18, 22.99, 24.305, 26.982, 28.085, 30.74, 32.06, 35.45, 39.948, 39.098, 40.078, 44.956, 47.867, 50.942, 51.996, 54.938, 55.845, 58.933, 58.693, 6.46, 65.38, 69.723, 72.63, 74.922, 78.971, 79.904, 83.798, 85.468, 87.62, 88.906, 91.224, 92.906, 95.95, 97., 01.07, 102.906, 106.42, 107.868, 112.414, 114.818, 118.71, 121.76, 127.6, 126.904, 131.293, 132.905, 137.27, 138.905, 140.116, 140.908, 144.242, 145. , 150.36, 151.964, 157.25, 158.925, 162.5, 164.93, 167.259, 18.934, 173.045, 174.967, 178.49, 180.948, 183.84, 186.207, 190.23, 192.217, 195.084, 196.967, 200.592, 24.38, 207.2, 208.98, 209., 210., 222., 223., 226., 227., 232.038, 231.036, 238.029, 237., 244., 243., 247., 247., 251., 252., 257., 258., 259., 262., 267., 270., 269., 270., 270., 278., 281., 281., 285., 286., 289., 289., 293., 293., 294.]
                    el_abu_pin=atomic_mass
                    el_abu_plot=np.zeros(len(el_abu))
                    for i in range(len(el_abu)):
                        el_abu_plot[i-1]=el_abu[i-1]/el_abu_pin[i-1]
<<<<<<< HEAD
                
                # using ascii_table.readTable to read in observation data
                elif pin_filename!=None:
                    print('using the pin filename')
                    obs_file=asci.readTable(pin_filename,header_char='#')
                    xfe_sigma=[]
                    el_abu_obs_log=[]
                    z_ul=[]
                    for z_i in z_el[zmin_ind:zmax_ind]:
                        try:
                            obs_file.data['[X/H]']
                            x_over='[X/H]'
                            sigma='sig_[X/H]'
                        except:
                            x_over='[X/Fe]'
                            sigma='sig_[X/Fe]'
                        zelidx=where(z_el[zmin_ind:zmax_ind]==z_i)[0]
                        zpinidx=where(obs_file.data['Z']==z_i)[0] #str()
                        if len(zpinidx)==0:
                            el_abu_obs_log.append([None])
                            xfe_sigma.append([None])
                            z_ul.append([None])
                        elif len(zpinidx)>1:
                            '''if any(obs_file.data['ul'][zpinidx].astype(int))==1:
                                print('hi')
                                tmp=obs_file.data['[X/Fe]'][zpinidx].astype(float)
                                z_ul.append(tmp.tolist())
                                el_abu_obs_log.append([None]*len(zpinidx))
                                xfe_sigma.append([None]*len(zpinidx))
                            else:'''
                            tmp=obs_file.data[x_over][zpinidx]#.astype(float) # array stores multiple values for a 
                            el_abu_obs_log.append(tmp.tolist())                            # single element
                            tmp=obs_file.data[sigma][zpinidx]#.astype(float)
                            xfe_sigma.append(tmp.tolist())
                            z_ul.append([None])
                        else:
                            if obs_file.data['ul'][zpinidx]==1: #.astype(int)
                                tmp=obs_file.data[x_over][zpinidx]#.astype(float)
                                z_ul.append(tmp.tolist())
                                tmp=obs_file.data[x_over][zpinidx]#.astype(float)
                                el_abu_obs_log.append([None])
                                xfe_sigma.append([None])
                            else:
                                tmp=obs_file.data[x_over][zpinidx][0]#.astype(float)
                                el_abu_obs_log.append([tmp])
                                tmp=obs_file.data[sigma][zpinidx][0]#.astype(float)
                                xfe_sigma.append([tmp])
                                z_ul.append([None])
                    el_abu_obs=[]
                    
                    # converting obervation data from log to standard form for compatibility
                    # with later code
                    for i in range(len(el_abu_obs_log)):
                        if all(el_abu_obs_log[i])==None:
                            el_abu_obs.append(None)
                        else:
                            el_abu_obs.append(np.power(10,el_abu_obs_log[i]))
                    el_abu_pin=el_abu_obs
                    #el_abu_obs_log=[[i] for i in el_abu_obs_log] # converting to list of lists for the zip() function plotting 
                    
                    
                    
=======

>>>>>>> fcc931dc
                elif ref==-2:
                    print('using solar pin')
                    el_abu_pin=np.zeros(len(el_abu))
                    for i in range(len(el_abu)):
                        el_abu_pin[i-1]=el_abu[i-1]/el_abu_sun[i-1]
                elif ref>=0:
                    print("Error: A reference file or manual pin is required - the plot will fail")
                '''elif ref>=0:
                    print('using ref pin')
                    el_abu_pin=np.zeros(len(el_abu))
<<<<<<< HEAD
                    for i in range(len(el_abu)):
=======
                    for i in range(len(el_abu)):nacon
>>>>>>> fcc931dc
                        el_abu_pin[i-1]=el_abu[i-1]/el_abu_ref[i-1]
                    print(el_abu)
                    print(el_abu_ref)
                    print(el_abu_pin)
                    print(el_abu_plot)'''
<<<<<<< HEAD
                #else:
                 #   print("something's wrong here")
                    
            # calculating the offset value
                zelidx=where(z_el[zmin_ind:zmax_ind]==z_pin)[0][0]
                offset=np.log10(el_abu_pin[zelidx])-np.log10(el_abu_plot[zelidx])
                print(offset)
            
            if ref!=-1:
                el_abu=el_abu_plot
            
=======

            # calculating the offset value
                zelidx=where(z_el[zmin_ind:zmax_ind]==z_pin)[0][0]
                offset=np.log10(el_abu_pin[zelidx])-np.log10(el_abu_plot[zelidx])

            if ref!=-1 and dilution==None:
                el_abu=el_abu_plot

            if dilution!=None:

                self.get(0,decayed=True)
                z_el_ini=unique(self.z_iso_to_plot)
                zmin_ind=min(where(z_el>=zrange[0])[0])
                zmax_ind=max(where(z_el<=zrange[1])[0])
                # extract some elemental quantities:
                a_el_ini=[]; el_name_ini=[]; el_abu_ini=[]; el_abu_hash_ini={}
                for z in z_el_ini:
                    el_ini=self.el_iso_to_plot[where(self.z_iso_to_plot==z)[0].tolist()[0]]
                    X_el_ini=self.abunds[where(self.el_iso_to_plot==el_ini)[0].tolist()].sum()  # take all iso abunds for one Z and sum
                    a_el_ini.append(self.a_iso_to_plot[where(self.z_iso_to_plot==z)[0].tolist()[0]])
                    el_abu_ini.append(X_el_ini)
                    el_name_ini.append(el_ini)
                    el_abu_hash_ini[el]=X_el_ini

                el_abu_dilution=[]
                for i in range(len(el_abu)):
                    el_adjusted=(dilution*el_abu[i])+((1-dilution)*el_abu_ini[zmin_ind+i])
                    fe_adjusted=(dilution*fe_abund)+((1-dilution)*el_abu_ini[24])
                    num=el_adjusted*el_abu_sun[25]
                    denom=fe_adjusted*el_abu_sun[zmin_ind+1+i]
                    el_abu_dilution.append(num/denom)
                #print(el_abu_dilution)
                el_abu=el_abu_dilution

>>>>>>> fcc931dc
            # plot an elemental abundance distribution with labels:
            self.el_abu_log = np.log10(el_abu)
            if pin_filename!=None:                                   # plotting the observation data
                # using zip() to plot multiple values for a single element
                for xi,yi,wi  in zip(z_el[zmin_ind:zmax_ind],el_abu_obs_log,xfe_sigma):
<<<<<<< HEAD
=======
                    print(xi)
>>>>>>> fcc931dc
                    pl.scatter([xi]*len(yi),yi,marker='*',s=100,color='red')
                    if all(wi)!=None:
                        pl.errorbar([xi]*len(yi),yi,wi,color='red',capsize=5)
                pl.scatter(z_el[zmin_ind:zmax_ind],z_ul,label='Upper limits',marker='v',color='blue')
<<<<<<< HEAD
                pl.annotate('Offset: '+str(offset[0]),xy=(0.05,0.95),xycoords='axes fraction')
                # plotting simulation data
            pl.plot(z_el[zmin_ind:zmax_ind],np.log10(el_abu)+offset,label='Simulations',\
=======
                # plotting simulation data
            pl.plot(z_el[zmin_ind:zmax_ind],np.log10(el_abu)+offset,label=label,\
>>>>>>> fcc931dc
                   linestyle=plotlines,color=colour,marker=mark)#,np.log10(el_abu))#,**kwargs)
            j=0        # add labels
            if plotlabels==True:
                for z in z_el[zmin_ind:zmax_ind]:
                    pl.text(z+0.15,log10(el_abu[j])+offset+0.05,el_name[j])
                    j += 1
            if title_items is not None:
                pl.title(self._do_title_string(title_items,cycle))
            pl.ylim(ylim[0],ylim[1])
            pl.xlabel('Z')
            #pl.legend()
            pl.grid(True)
            ylab=['log X/X$_{'+str(ref)+'}$','log mass fraction','log X/X$_{ref}$','log$\epsilon$']
            if ref==-2:
                pl.ylabel(ylab[2])
            elif ref>-1:
<<<<<<< HEAD
=======
                if plotlabels==True:
                    pl.annotate('Offset: '+str(offset),xy=(0.05,0.95),xycoords='axes fraction')
>>>>>>> fcc931dc
                pl.ylabel(ylab[0])
            elif logeps==True:
                pl.ylabel(ylab[3])
            else:
                pl.ylabel(ylab[1])
<<<<<<< HEAD
#           savefig('elemental'+str(i)+'.png')
=======
>>>>>>> fcc931dc
        elif plotType=='se':
            # get self.***_iso_to_plot by calling iso_abund function, which writes them
            self.iso_abund(cycle,elemaburtn=True,**kwargs)
            z_el=unique(self.se.Z)
            zmin_ind=min(where(z_el>=zrange[0])[0])
            zmax_ind=max(where(z_el<=zrange[1])[0])
            # extract some elemental quantities:
            a_el=[]; el_name=[]; el_abu=[]; el_abu_hash={}
            for z in z_el[zmin_ind:zmax_ind]:
                el=self.el_iso_to_plot[where(self.se.Z==z)[0].tolist()[0]]
                X_el=self.abunds[where(self.el_iso_to_plot==el)[0].tolist()].sum()
                a_el.append(self.a_iso_to_plot[where(self.z_iso_to_plot==z)[0].tolist()[0]])
                el_abu.append(X_el)
                el_name.append(el)
                el_abu_hash[el]=X_el
            # plot an elemental abundance distribution with labels:
            if ref==0:
                el_abu_plot=el_abu
                ylab='log mass fraction'
            elif ref==1:
                from . import utils
                if ref_filename=='':
                    raise IOError('You chose to plot relative to the solar abundance dist. However, you did not supply the solar abundance file!')
                else:
                    nuutils.solar(ref_filename,1)
                    menow = where(unique(nuutils.z_sol)==44.)[0][0]
                    print(1, menow, nuutils.solar_elem_abund[menow])
                    el_abu_sun=np.array(nuutils.solar_elem_abund)
                    print(2, el_abu_sun)
                    print(3, el_abu_sun[42])
                    el_abu_plot=np.zeros(len(el_abu))
                    for zs in z_el[zmin_ind:zmax_ind]:
                        zelidx=where(z_el[zmin_ind:zmax_ind]==zs)[0]
                        zsolidx=zs-1
                        if el_abu_sun[zsolidx] > 0. :
                            el_abu_plot[zelidx]=old_div(el_abu[zelidx],el_abu_sun[zsolidx])
                        else:
                            el_abu_plot[zelidx]=-1

                    ylab='log X/X$_\odot$'
            else:
                raise IOError('Your choice of ref is not available yet. Please use another.')
            if label != '':
                if colour!='':
                    print("Plotting without color and label:")
                    pl.plot(z_el[zmin_ind:zmax_ind],np.log10(el_abu_plot),
                            'o-',label=label,color=colour,markeredgecolor='None')
                else:
                    pl.plot(z_el[zmin_ind:zmax_ind],np.log10(el_abu_plot)
                            ,'o-',label=label,markeredgecolor='None')
            else:
                if colour!='':
                    pl.plot(z_el[zmin_ind:zmax_ind],np.log10(el_abu_plot),
                            'o-',color=colour,markeredgecolor='None')
                else:
                    pl.plot(z_el[zmin_ind:zmax_ind],np.log10(el_abu_plot),
                            'o-',markeredgecolor='None')
            if show_names:
                j=0        # add labels
                for z in z_el[zmin_ind:zmax_ind]:
#                    pl.text(z+0.15,log10(el_abu_plot[j])+0.05,el_name[j])
                    if el_abu_plot[j] > 0.:
                        pl.text(z,log10(el_abu_plot[j])+0.5,el_name[j],
                            horizontalalignment='center')
                    j += 1
            if title_items is not None:
                pl.title(self._do_title_string(title_items,cycle))
            pl.ylim(ylim[0],ylim[1])
            pl.xlabel('Z')
            pl.ylabel(ylab)
            if label != '':
                pl.legend(loc='best').draw_frame(False)
            return z_el[zmin_ind:zmax_ind],el_abu_plot
        else:
            print('This method is not supported for '+plotType)
            return

    def _do_title_string(self,title_items,cycle):
        '''
        Create title string

        Private method that creates a title string for a cycle plot
        out of a list of title_items that are cycle attributes and can
        be obtained with self.get

        Parameters
        ----------
        title_items : list
            A list of cycle attributes.
        cycle : scalar
            The cycle for which the title string should be created.

        Returns
        -------
        title_string: string
            Title string that can be used to decorate plot.

        '''

        title_string=[]
        form_str='%4.1F'

        for item in title_items:
            num=self.get(item,fname=cycle)
            if num > 999 or num < 0.1:
                num=log10(num)
                prefix='log '
            else:
                prefix=''
            title_string.append(prefix+item+'='+form_str%num)
        tt=''
        for thing in title_string:
            tt = tt+thing+", "
        return tt.rstrip(', ')

    def plotprofMulti(self, ini, end, delta, what_specie, xlim1, xlim2,
                      ylim1, ylim2, symbol=None):

        '''
        create a movie with mass fractions vs mass coordinate between
        xlim1 and xlim2, ylim1 and ylim2. Only works with instances of
        se.

        Parameters
        ----------
        ini : integer
            Initial model i.e. cycle.
        end : integer
            Final model i.e. cycle.
        delta : integer
            Sparsity factor of the frames.
        what_specie : list
            Array with species in the plot.
        xlim1, xlim2 : integer or float
            Mass coordinate range.
        ylim1, ylim2 : integer or float
            Mass fraction coordinate range.
        symbol : list, optional
            Array indicating which symbol you want to use. Must be of
            the same len of what_specie array.  The default is None.

        '''
        plotType=self._classTest()
        if plotType=='se':
            for i in range(ini,end+1,delta):
                step = int(i)
                #print step
                if symbol==None:
                    symbol_dummy = '-'
                    for j in range(len(what_specie)):
                        self.plot_prof_1(step,what_specie[j],xlim1,xlim2,ylim1,ylim2,symbol_dummy)
                else:
                    for j in range(len(what_specie)):
                        symbol_dummy = symbol[j]
                        self.plot_prof_1(step,what_specie[j],xlim1,xlim2,ylim1,ylim2,symbol_dummy)

                #
                filename = str('%03d' % step)+'_test.png'
                pl.savefig(filename, dpi=400)
                print('wrote file ', filename)
                #
                pl.clf()

        else:
            print('This method is not supported for '+str(self.__class__))
            return

    def movie(self, cycles, plotstyle='',movname='',fps=12,**kwargs):
        from matplotlib import animation
        '''
            Make an interactive movie in the matplotlib window for a number of
            different plot types:

            Plot types
            ----------
            'iso_abund' : abundance distribution a la se.iso_abund()
            'abu_chart' : abundance chart a la se.abu_chart()
            'plot'      : plot any number of y_items against an x_item

            Parameters
            ----------
            cycles : list
                Which cycles do you want to plot as movie frames?
            plotstyle : string
                What type of plot should the movie show? Currently supported is
                'iso_abund', 'abu_chart' and 'plot'
            movname : string, optional
                Name of movie (+ extension, e.g. .mp4 or .avi) if the movie is
                to be saved
                The default is ''
            args : list
                Arguments to should be passed to the plotting function. These are
                the arguments of the respective methods that make the frames. See
                the docstrings of those functions for details

            'plot' Parameters
            -----------------
            'xlims'    : tuple, optional
            'ylims'    : tuple, optional
            'xlabel'   : string, optional
            'ylabel'   : string, optional
            'legend'   : boolean, optional
                The default is False
            'loc'      : string or integer, optional
                Set the legend location if legend is True.
                The default is 'best'
            'interval' : frame interval in ms

            FAQ:
            ----
            If ffmpeg is not installed on OSX (and you don't want to wait for port to do it) check out
            these binaries:
            http://stackoverflow.com/questions/18833731/how-to-set-ffmpeg-for-matplotlib-in-mac-os-x

            '''

        modelself=self
        supported_styles=['iso_abund','abu_chart','plot']
        class mov(object):

            def __init__(self,cyc,style,movname,fps,**kwargs):
                self.fig = None
                self.ax = None
                self.ani = None
                self.cyc = cyc
                self.movname=movname
                self.fps = fps
                self.style=style
                if self.style in supported_styles:
                    animateFunc=draw_frame
                else:
                    raise IOError("this type of movie is not available yet! Sorry!")
                if self.style=='plot':
                    self.y_ditems=kwargs['y_items']
                    self.data=kwargs['data']
                self._init_animation(animateFunc)

            def _init_animation(self, animateFunc):
                if self.style=='plot':
                    fsize=14
                    params = {'axes.labelsize':  fsize,
                        'text.fontsize':   fsize,
                        'legend.fontsize': fsize*0.8,
                        'xtick.labelsize': fsize,
                        'ytick.labelsize': fsize,
                        'text.usetex': False,
                        'figure.facecolor': 'white',
                        'ytick.minor.pad': 8,
                        'ytick.major.pad': 8,
                        'xtick.minor.pad': 8,
                        'xtick.major.pad': 8,
                        'figure.subplot.bottom' : 0.15,
                        'lines.markersize': 8}
                    matplotlib.rcParams.update(params)

                    self.fig, self.ax = pl.subplots()
                    tmp=[]
                    for i in range(len(self.y_ditems)):
                        tmp.append(self.data[0][0])
                        tmp.append(self.data[0][i+1])
                    self.lines = self.ax.plot(*tmp)
                    if 'ylims' in kwargs:
                        pl.ylim(kwargs['ylims'])
                    if 'xlims' in kwargs:
                        pl.xlim(kwargs['xlims'])
                    if 'xlabel' in kwargs:
                        pl.xlabel(kwargs['xlabel'])
                    else:
                        pl.xlabel(kwargs['x_item'])
                    if 'ylabel' in kwargs:
                        pl.ylabel(kwargs['ylabel'])
                    else:
                        if type(y_items) is str:
                            lab=y_items
                        elif type(y_items) is list and len(y_items) == 1:
                            lab=y_items[0]
                        else:
                            lab=''
                            for el in kwargs['y_items']:
                                lab+=el+', '
                            lab=lab[:-2]
                        pl.ylabel(lab)
                    if 'legend' in kwargs and kwargs['legend']:
                        if 'loc' in kwargs:
                            pl.legend([line for line in self.lines], self.y_ditems,
                                      loc=kwargs['loc']).draw_frame(False)
                        else:
                            pl.legend([line for line in self.lines], self.y_ditems,
                                      loc='best').draw_frame(False)

                self._animation(animateFunc)

            def _animation(self, animateFunc):
                if plotstyle=='plot' and 'interval' in kwargs:
                    self.ani = animation.FuncAnimation(self.fig, animateFunc, arange(0, len(self.cyc)), interval=kwargs['interval'], blit=False, fargs=[self])
                elif plotstyle=='iso_abund':
                    self.fig, self.ax = pl.subplots()
                    ims=[]
                    for i in arange(0,len(self.cyc)):
                        im=draw_frame(i,self)
                        ims.append(im)
                    self.ani = animation.ArtistAnimation(self.fig,ims,interval=50,
                                                             blit=False)
                    self.fig.canvas.draw()
                elif plotstyle=='abu_chart':
                    self.fig=pl.figure()
                    axx = 0.10
                    axy = 0.10
                    axw = 0.85
                    axh = 0.8
                    self.ax=pl.axes([axx,axy,axw,axh])
                    ims=[]
                    for i in arange(0,len(self.cyc)):
                        im=draw_frame(i,self)
                        # draw_frame here returns the patch for the abundance squares
                        # im[0] as well as the artists im[1], so that the colorbar
                        # can be plotted only once (on the first plot)
                        ims.append(im[1])
                        if i==0:
                            cb=pl.colorbar(im[0])
                            cb.set_label('log$_{10}$(X)',fontsize='x-large')
                    self.ani = animation.ArtistAnimation(self.fig,ims,interval=50,
                                                         blit=False)
                    self.fig.canvas.draw()

                if self.movname is not '':
                    print('\n generating animation: '+self.movname)
                    self.ani.save(self.movname,fps=self.fps)
                    print('animation '+self.movname+' saved with '+str(self.fps)+' frames per second')

        plotType=self._classTest()

        if plotType=='se':
            if plotstyle == 'iso_abund':
                data = self.se.get(cycles,['iso_massf','mass'])
                def draw_frame(i,self=None):
                    artists=modelself.iso_abund(self.cyc[i],stable=True,show=False,
                                             data_provided=True,thedata=data[i],
                                             verbose=False,drawfig=self.fig,drawax=self.ax,
                                             mov=True,**kwargs)
                    return artists
            if plotstyle == 'abu_chart':
                data = self.se.get(cycles,['iso_massf','mass'])
                def draw_frame(i,self=None):
                    artists=modelself.abu_chart(self.cyc[i],show=False,data_provided=True,
                                        thedata=data[i],lbound=(-12, -6),drawfig=self.fig,
                                        drawax=self.ax,mov=True,**kwargs)
                    return artists
            if plotstyle=='plot':
                if 'x_item' not in kwargs or 'y_items' not in kwargs:
                    raise IOError("Please specify both x_item and y_items")
                x_item = kwargs['x_item']
                y_items = kwargs['y_items']
                tx, ty = type(x_item), type(y_items)
                if tx is list and ty is list:
                    data=self.se.get(cycles,x_item+y_items)
                elif tx is str and ty is list:
                    data=self.se.get(cycles,[x_item]+y_items)
                elif tx is str and ty is str:
                    data=self.se.get(cycles,[x_item]+[y_items])
                def draw_frame(i, self=None):
#                    pl.title("cycle: " + self.cyc[i])
                    for j in range(len(self.lines)):
                        if 'logy' in kwargs and kwargs['logy']:
                            self.lines[j].set_data(self.data[i][0],
                                                   np.log10(self.data[i][j+1]))
                        else:
                            self.lines[j].set_data(self.data[i][0],
                                                   self.data[i][j+1])
                    return  self.lines

        if plotstyle=='plot':
            return mov(cycles,plotstyle,movname,fps,data=data,**kwargs).ani
        else:
            return mov(cycles,plotstyle,movname,fps).ani

    # From mesa_profile
    def plot_prof_1(self, species, keystring, xlim1, xlim2, ylim1,
                    ylim2, symbol=None, show=False):
        '''
        Plot one species for cycle between xlim1 and xlim2 Only works
        with instances of se and mesa _profile.

        Parameters
        ----------
        species : list
            Which species to plot.
        keystring : string or integer
            Label that appears in the plot or in the case of se, a
            cycle.
        xlim1, xlim2 : integer or float
            Mass coordinate range.
        ylim1, ylim2 : integer or float
            Mass fraction coordinate range.
        symbol : string, optional
            Which symbol you want to use.  If None symbol is set to '-'.
            The default is None.
        show : boolean, optional
            Show the ploted graph.  The default is False.

        '''
        plotType=self._classTest()
        if plotType=='se':
            #tot_mass=self.se.get(keystring,'total_mass')
            tot_mass=self.se.get('mini')
            age=self.se.get(keystring,'age')
            mass=self.se.get(keystring,'mass')
            Xspecies=self.se.get(keystring,'iso_massf',species)

            mod=keystring
        elif plotType=='mesa_profile':
            tot_mass=self.header_attr['star_mass']
            age=self.header_attr['star_age']
            mass=self.get('mass')
            mod=self.header_attr['model_number']
            Xspecies=self.get(species)
        else:
            print('This method is not supported for '+str(self.__class__))
            return

        if symbol == None:
            symbol = '-'

        x,y=self._logarithm(Xspecies,mass,True,False,10)
        #print x
        pl.plot(y,x,symbol,label=str(species))
        pl.xlim(xlim1,xlim2)
        pl.ylim(ylim1,ylim2)
        pl.legend()

        pl.xlabel('$Mass$ $coordinate$', fontsize=20)
        pl.ylabel('$X_{i}$', fontsize=20)
        #pl.title('Mass='+str(tot_mass)+', Time='+str(age)+' years, cycle='+str(mod))
        pl.title('Mass='+str(tot_mass)+', cycle='+str(mod))
        if show:
            pl.show()

    def density_profile(self,ixaxis='mass',ifig=None,colour=None,label=None,fname=None):
        '''
        Plot density as a function of either mass coordiate or radius.

        Parameters
        ----------
        ixaxis : string
            'mass' or 'radius'
            The default value is 'mass'
        ifig : integer or string
            The figure label
            The default value is None
        colour : string
            What colour the line should be
            The default value is None
        label : string
            Label for the line
            The default value is None
        fname : integer
            What cycle to plot from (if SE output)
            The default value is None
        '''

        pT=self._classTest()

        # Class-specific things:
        if pT is 'mesa_profile':
            x = self.get(ixaxis)
            if ixaxis is 'radius':
                x = x*ast.rsun_cm
            y = self.get('logRho')
        elif pT is 'se':
            if fname is None:
                raise IOError("Please provide the cycle number fname")
            x = self.se.get(fname,ixaxis)
            y = np.log10(self.se.get(fname,'rho'))
        else:
            raise IOError("Sorry. the density_profile method is not available \
                          for this class")

        # Plot-specific things:
        if ixaxis is 'radius':
            x = np.log10(x)
            xlab='$\log_{10}(r\,/\,{\\rm cm})$'
        else:
            xlab='${\\rm Mass}\,/\,M_\odot$'

        if ifig is not None:
            pl.figure(ifig)
        if label is not None:
            if colour is not None:
                pl.plot(x,y,color=colour,label=label)
            else:
                pl.plot(x,y,label=label)
            pl.legend(loc='best').draw_frame(False)
        else:
            if colour is not None:
                pl.plot(x,y,color=colour)
            else:
                pl.plot(x,y)

        pl.xlabel(xlab)
        pl.ylabel('$\log_{10}(\\rho\,/\,{\\rm g\,cm}^{-3})$')

    def abu_profile(self,ixaxis='mass',isos=None,ifig=None,fname=None,logy=False,
                    colourblind=False):
        '''
        Plot common abundances as a function of either mass coordiate or radius.

        Parameters
        ----------
        ixaxis : string, optional
            'mass',  'logradius' or 'radius'
            The default value is 'mass'
        isos : list, optional
            list of isos to plot, i.e. ['h1','he4','c12'] for MESA or
            ['H-1','He-4','C-12'] for SE output. If None, the code decides
            itself what to plot.
            The default is None.
        ifig : integer or string, optional
            The figure label
            The default value is None
        fname : integer, optional
            What cycle to plot from (if SE output)
            The default value is None
        logy : boolean, optional
            Should y-axis be logarithmic?
            The default value is False
        colourblind : boolean, optional
            do you want to use the colourblind colour palette from the NuGrid
            nuutils module?
        '''

        pT=self._classTest()
        # Class-specific things:
        if pT is 'mesa_profile':
            x = self.get(ixaxis)
            if ixaxis is 'radius':
                x = x*ast.rsun_cm
            if isos is None:
                isos=['h1','he4','c12','c13','n14','o16','ne20','ne22','mg24','mg25',
                      'al26','si28','si30','s32','s34','cl35','ar36','ar38','cr52',
                      'cr56','fe56','ni56']
            risos=[i for i in isos if i in self.cols]
            abunds = [self.get(riso) for riso in risos]
            names=risos
        elif pT is 'se':
            if fname is None:
                raise IOError("Please provide the cycle number fname")
            x = self.se.get(fname,ixaxis)
            if isos is None:
                isos=['H-1','He-4','C-12','C-13','N-14','O-16','Ne-20','Ne-22','Mg-24','Mg-25',
                      'Sl-26','Si-28','Si-30','S-32','S-34','Cl-35','Ar-36','Ar-38','Cr-52',
                      'Cr-56','Fe-56','Ni-56']
            risos=[i for i in isos if i in self.se.isotopes]
            abunds = self.se.get(fname,'iso_massf',risos)
            names=risos
        else:
            raise IOError("Sorry. the density_profile method is not available \
                          for this class")

        # Plot-specific things:
        if ixaxis is 'logradius':
            x = np.log10(x)
            xlab='$\log_{10}(r\,/\,{\\rm cm})$'
        elif ixaxis is 'radius':
            x = old_div(x, 1.e8)
            xlab = 'r / Mm'
        else:
            xlab='${\\rm Mass}\,/\,M_\odot$'

        if ifig is not None:
            pl.figure(ifig)
        from . import utils as u
        cb = u.colourblind
        lscb = u.linestylecb # colourblind linestyle function
        for i in range(len(risos)):
            if logy:
                y = np.log10(abunds if len(risos) < 2 else abunds[i])
            else:
                y = abunds if len(risos) < 2 else abunds[i]
            if colourblind:
                pl.plot(x,y,ls=lscb(i)[0],marker=lscb(i)[1],
                        color=lscb(i)[2],markevery=u.linestyle(i)[1]*20,
                        label=names[i],mec='None')
            else:
                pl.plot(x,y,u.linestyle(i)[0],markevery=u.linestyle(i)[1]*20,
                        label=names[i],mec='None')

        pl.legend(loc='best').draw_frame(False)
        pl.xlabel(xlab)
        pl.ylabel('$\log(X)$')

    def ye_profile(self,ixaxis='mass',ifig=None,colour=None,label=None,fname=None):
        '''
            Plot electron fraction Y_e as a function of either mass coordiate or radius.

            Parameters
            ----------
            ixaxis : string
            'mass' or 'radius'
            The default value is 'mass'
            ifig : integer or string
            The figure label
            The default value is None
            colour : string
            What colour the line should be
            The default value is None
            label : string
            Label for the line
            The default value is None
            fname : integer
            What cycle to plot from (if SE output)
            The default value is None
            '''

        pT=self._classTest()

        # Class-specific things:
        if pT is 'mesa_profile':
            x = self.get(ixaxis)
            if ixaxis is 'radius':
                x = x*ast.rsun_cm
            y = self.get('ye')
        elif pt is 'se':
            if fname is None:
                raise IOError("Please provide the cycle number fname")
            raise IOError("Sorry, Ye profile is not yet available for\
                          the SE data class")
        #            x = self.se.get(fname,ixaxis)
        #            y = None # not implemented yet...
        else:
            raise IOError("Sorry. the density_profile method is not available \
                          for this class")

        # Plot-specific things:
        if ixaxis is 'radius':
            x = np.log10(x)
            xlab='$\log_{10}(r\,/\,{\\rm cm})$'
        else:
            xlab='${\\rm Mass}\,/\,M_\odot$'

        if ifig is not None:
            pl.figure(ifig)
        if label is not None:
            if colour is not None:
                pl.plot(x,y,color=colour,label=label)
            else:
                pl.plot(x,y,label=label)
            pl.legend(loc='best').draw_frame(False)
        else:
            if colour is not None:
                pl.plot(x,y,color=colour)
            else:
                pl.plot(x,y)

        pl.xlabel(xlab)
        pl.ylabel('$Y_{\\rm e}$')


    # From mesa.star_log

def flux_chart(file_name, plotaxis, plot_type, which_flux=None,
               I_am_the_target=None, prange=None):
    '''
    Plots a chart with fluxes

    Parameters
    ----------
    file_name : string
        Name of the file of fluxes we are looking at.
    plotaxis : list
        [xmin, xmax, ymin, ymax], where on x axis there is neutron
        number and on y axis there is Z.
    plot_types : integer
        Set to 0 for standard flux plot.  Set to 1 if fluxes focused
        on one specie.
    which_flux : integer, optional
        Set to 0 for nucleosynthesis flux plot.  Set to 1 is for energy
        flux plot.  Seting to None is the same a 0.  The default is
        None.
    I_am_the_target : list, optional
        A 2xArray used only if plot_type=1, and is given by [neutron
        number, proton number].  The default is None.
    prange : integer, optional
        The range of fluxes to be considered.  If prange is None, then
        8 fluxes are consdered.  The default is None.

    Notes
    -----
    This script is terribly slow and needs to be improved.  For now I
    put here in data_plot:

    [1]: import data_plot

    [2]: data_plot.flux_chart('file_name', [xmin, xmax, ymin, ymax],
                              int, which_flux, I_am_the_target, prange)

    The pdf is created, but an error bumped up and the gui is empty.
    To avoid this, I had to set 'text.usetex': False.  See below.  Also,
    for the same reason no label in x axys is written using
    'text.usetex': True.

    Note also that the GUI works really slow with this plot.  So, we
    need to optimize from the graphic point of view.  This need to be
    included in ppn.py I think, and set in multi option too, in case
    we want to read more flux files at the same time.

    Finally, you need to have stable.dat to read in to make it work ...

    '''

    import numpy as np
    import matplotlib.pyplot as plt
    #from matplotlib.mpl import colors,cm # deppreciated in mpl ver 1.3
                                          # use line below instead
    from matplotlib import colors,cm
    from matplotlib.patches import Rectangle, Arrow
    from matplotlib.collections import PatchCollection
    from matplotlib.offsetbox import AnchoredOffsetbox, TextArea
    import sys

    print_max_flux_in_plot =  True


    f = open(file_name)
    lines = f.readline()
    lines = f.readlines()
    f.close()

    # starting point of arrow
    coord_x_1 = []
    coord_y_1 = []
    # ending point of arrow (option 1)
    coord_x_2 = []
    coord_y_2 = []
    # ending point of arrow (option 2)
    coord_x_3 = []
    coord_y_3 = []
    # fluxes
    flux_read = []
    flux_log10 = []

    if which_flux == None or which_flux == 0:
        print('chart for nucleosynthesis fluxes [dYi/dt]')
        line_to_read = 9
    elif which_flux == 1:
        print('chart for energy fluxes')
        line_to_read = 10
    elif which_flux == 2:
        print('chart for timescales')
        line_to_read = 11
    elif which_flux > 2:
        print("you have only option 0, 1 or 2, not larger than 2")

    single_line = []
    for i in range(len(lines)):
        single_line.append(lines[i].split())
        coord_y_1.append(float(single_line[i][1]))
        coord_x_1.append(float(single_line[i][2])-coord_y_1[i])
        coord_y_2.append(float(single_line[i][5]))
        coord_x_2.append(float(single_line[i][6])-coord_y_2[i])
        coord_y_3.append(float(single_line[i][7]))
        coord_x_3.append(float(single_line[i][8])-coord_y_3[i])
        try:
            flux_read.append(float(single_line[i][line_to_read]))
        except ValueError: # this is done to avoid format issues like 3.13725-181...
            flux_read.append(1.0E-99)
        flux_log10.append(np.log10(flux_read[i]+1.0e-99))

    print('file read!')

    # I need to select smaller sample, with only fluxes inside plotaxis.
    coord_y_1_small=[]
    coord_x_1_small=[]
    coord_y_2_small=[]
    coord_x_2_small=[]
    coord_y_3_small=[]
    coord_x_3_small=[]
    flux_log10_small = []
    for i in range(len(flux_log10)):
        I_am_in = 0
        if coord_y_1[i] > plotaxis[2] and coord_y_1[i] < plotaxis[3] and coord_x_1[i] > plotaxis[0] and coord_x_1[i] < plotaxis[1]:
            I_am_in = 1
            coord_y_1_small.append(coord_y_1[i])
            coord_x_1_small.append(coord_x_1[i])
            coord_y_2_small.append(coord_y_2[i])
            coord_x_2_small.append(coord_x_2[i])
            coord_y_3_small.append(coord_y_3[i])
            coord_x_3_small.append(coord_x_3[i])
            flux_log10_small.append(flux_log10[i])
        if coord_y_3[i] > plotaxis[2] and coord_y_3[i] < plotaxis[3] and coord_x_3[i] > plotaxis[0] and coord_x_3[i] < plotaxis[1] and I_am_in == 0:
            I_am_in = 1
            coord_y_1_small.append(coord_y_1[i])
            coord_x_1_small.append(coord_x_1[i])
            coord_y_2_small.append(coord_y_2[i])
            coord_x_2_small.append(coord_x_2[i])
            coord_y_3_small.append(coord_y_3[i])
            coord_x_3_small.append(coord_x_3[i])
            flux_log10_small.append(flux_log10[i])


    if plot_type == 1:
        print('I_am_the_target=',I_am_the_target)
        #I_am_the_target = [56.-26.,26.]
    # here below need for plotting
    # plotaxis = [xmin,xmax,ymin,ymax]
    #plotaxis=[1,20,1,20]
    #plotaxis=[0,0,0,0]

    # elemental labels off/on [0/1]
    ilabel = 1

    # label for isotopic masses off/on [0/1]
    imlabel = 1

    # turn lines for magic numbers off/on [0/1]
    imagic = 0

    # flow is plotted over "prange" dex. If flow < maxflow-prange it is not plotted
    if prange == None:
        print('plot range given by default')
        prange = 8.

    #############################################

    # we should scale prange on plot_axis range, not on max_flux!
    max_flux = max(flux_log10)
    ind_max_flux = flux_log10.index(max_flux)
    max_flux_small = max(flux_log10_small)
    min_flux = min(flux_log10)
    ind_min_flux = flux_log10.index(min_flux)
    min_flux_small = min(flux_log10_small)

    #nzmax = int(max(max(coord_y_1),max(coord_y_2),max(coord_y_3)))+1
    #nnmax = int(max(max(coord_x_1),max(coord_x_2),max(coord_x_3)))+1
    nzmax = int(max(max(coord_y_1_small),max(coord_y_2_small),max(coord_y_3_small)))+1
    nnmax = int(max(max(coord_x_1_small),max(coord_x_2_small),max(coord_x_3_small)))+1


    nzycheck = np.zeros([nnmax,nzmax,3])
    #coord_x_out = np.zeros(len(coord_x_2))
    #coord_y_out = np.zeros(len(coord_y_2))
    #for i in range(len(flux_log10)):
    #       nzycheck[coord_x_1[i],coord_y_1[i],0] = 1
    #       nzycheck[coord_x_1[i],coord_y_1[i],1] = flux_log10[i]
    #       if coord_x_2[i] >= coord_x_3[i]:
    #                coord_x_out[i] = coord_x_2[i]
    #                coord_y_out[i] = coord_y_2[i]
    #               nzycheck[coord_x_out[i],coord_y_out[i],0] = 1
    #               nzycheck[coord_x_out[i],coord_y_out[i],1] = flux_log10[i]
    #        elif coord_x_2[i] < coord_x_3[i]:
    #                coord_x_out[i] = coord_x_3[i]
    #                coord_y_out[i] = coord_y_3[i]
    #               nzycheck[coord_x_out[i],coord_y_out[i],0] = 1
    #               nzycheck[coord_x_out[i],coord_y_out[i],1] = flux_log10[i]
    #       if flux_log10[i]>max_flux-prange:
    #               nzycheck[coord_x_1[i],coord_y_1[i],2] = 1
    #               nzycheck[coord_x_out[i],coord_y_out[i],2] = 1
    coord_x_out = np.zeros(len(coord_x_2_small))
    coord_y_out = np.zeros(len(coord_y_2_small))
    for i in range(len(flux_log10_small)):
        nzycheck[coord_x_1_small[i],coord_y_1_small[i],0] = 1
        nzycheck[coord_x_1_small[i],coord_y_1_small[i],1] = flux_log10_small[i]
        if coord_x_2_small[i] >= coord_x_3_small[i]:
            coord_x_out[i] = coord_x_2_small[i]
            coord_y_out[i] = coord_y_2_small[i]
            nzycheck[coord_x_out[i],coord_y_out[i],0] = 1
            nzycheck[coord_x_out[i],coord_y_out[i],1] = flux_log10_small[i]
        elif coord_x_2_small[i] < coord_x_3_small[i]:
            coord_x_out[i] = coord_x_3_small[i]
            coord_y_out[i] = coord_y_3_small[i]
            nzycheck[coord_x_out[i],coord_y_out[i],0] = 1
            nzycheck[coord_x_out[i],coord_y_out[i],1] = flux_log10_small[i]
        if which_flux == None or which_flux < 2 and flux_log10_small[i]>max_flux_small-prange:
            nzycheck[coord_x_1_small[i],coord_y_1_small[i],2] = 1
            nzycheck[coord_x_out[i],coord_y_out[i],2] = 1
        elif which_flux == 2 and flux_log10_small[i]<min_flux_small+prange:
            nzycheck[coord_x_1_small[i],coord_y_1_small[i],2] = 1
            nzycheck[coord_x_out[i],coord_y_out[i],2] = 1

    #######################################################################
    # elemental names: elname(i) is the name of element with Z=i
    elname= ('none','H','He','Li','Be','B','C','N','O','F','Ne','Na','Mg','Al','Si','P','S','Cl','Ar','K','Ca','Sc','Ti','V','Cr','Mn','Fe',
    'Co','Ni','Cu','Zn','Ga','Ge','As','Se','Br','Kr','Rb','Sr','Y','Zr','Nb','Mo','Tc','Ru','Rh','Pd','Ag','Cd','In','Sn','Sb',
    'Te', 'I','Xe','Cs','Ba','La','Ce','Pr','Nd','Pm','Sm','Eu','Gd','Tb','Dy','Ho','Er','Tm','Yb','Lu','Hf','Ta','W','Re','Os',
    'Ir','Pt','Au','Hg','Tl','Pb','Bi','Po','At','Rn','Fr','Ra','Ac','Th','Pa','U','Np','Pu')


    #### create plot

    ## define axis and plot style (colormap, size, fontsize etc.)
    if plotaxis==[0,0,0,0]:
        xdim=10
        ydim=6
    else:
        dx = plotaxis[1]-plotaxis[0]
        dy = plotaxis[3]-plotaxis[2]
        ydim = 6
        xdim = ydim*dx/dy

    format = 'pdf'
    # note that I had to set 'text.usetex': False, to avoid Exception in Tkinter callback.
    # and to make the GUI work properly. Why? some missing package?
    params = {'axes.labelsize':  15,
      'text.fontsize':   15,
      'legend.fontsize': 15,
      'xtick.labelsize': 15,
      'ytick.labelsize': 15,
      'text.usetex': False}
    plt.rcParams.update(params)
    fig=plt.figure(figsize=(xdim,ydim),dpi=100)
    axx = 0.10
    axy = 0.10
    axw = 0.85
    axh = 0.8
    ax=plt.axes([axx,axy,axw,axh])

    # color map choice for abundances
    cmapa = cm.jet
    # color map choice for arrows
    if which_flux == None or which_flux < 2:
        cmapr = cm.autumn
    elif  which_flux == 2:
        cmapr = cm.autumn_r
    # if a value is below the lower limit its set to white
    cmapa.set_under(color='w')
    cmapr.set_under(color='w')
    # set value range for abundance colors (log10(Y))
    norma = colors.Normalize(vmin=-20,vmax=0)
    # set x- and y-axis scale aspect ratio to 1
    ax.set_aspect('equal')
    #print time,temp and density on top
    #temp = '%8.3e' %ff['temp']
    #time = '%8.3e' %ff['time']
    #dens = '%8.3e' %ff['dens']

    #box1 = TextArea("t : " + time + " s~~/~~T$_{9}$ : " + temp + "~~/~~$\\rho_{b}$ : " \
    #      + dens + ' g/cm$^{3}$', textprops=dict(color="k"))
    #anchored_box = AnchoredOffsetbox(loc=3,
    #        child=box1, pad=0.,
    #        frameon=False,
    #        bbox_to_anchor=(0., 1.02),
    #        bbox_transform=ax.transAxes,
    #        borderpad=0.,
    #        )
    #ax.add_artist(anchored_box)

    # Add black frames for stable isotopes
    f = open('stable.dat')

    head = f.readline()
    stable = []

    for line in f.readlines():
        tmp = line.split()
        zz = int(tmp[2])
        nn = int(tmp[3])
        xy = nn-0.5,zz-0.5
        rect = Rectangle(xy,1,1,ec='k',fc='None',fill='False',lw=3.)
        rect.set_zorder(2)
        ax.add_patch(rect)

    apatches = []
    acolor = []
    m = old_div(0.8,prange)#0.8/prange
    if which_flux == None or which_flux < 2:
        vmax=np.ceil(max(flux_log10_small))
        vmin=max(flux_log10_small)-prange
        b=-vmin*m+0.1
    elif which_flux == 2:
        vmin=min(flux_log10_small)
        vmax=np.ceil(min(flux_log10_small)+prange)
        b=vmax*m+0.1
    if which_flux == None or which_flux < 3:
        normr = colors.Normalize(vmin=vmin,vmax=vmax)
        print('vmin and vmax =',vmin,vmax)
    ymax=0.
    xmax=0.

    for i in range(len(flux_log10_small)):
        x = coord_x_1_small[i]
        y = coord_y_1_small[i]
        dx = coord_x_out[i]-coord_x_1_small[i]
        dy = coord_y_out[i]-coord_y_1_small[i]
        if plot_type == 0:
            if which_flux == None or which_flux < 2:
                if flux_log10_small[i]>=vmin:
                    arrowwidth = flux_log10_small[i]*m+b
                    arrow = Arrow(x,y,dx,dy, width=arrowwidth)
                    if xmax<x:
                        xmax=x
                    if ymax<y:
                        ymax=y
                    acol = flux_log10_small[i]
                    apatches.append(arrow)
                    acolor.append(acol)
            elif which_flux == 2:
                if flux_log10_small[i]<=vmax:
                    arrowwidth = -flux_log10_small[i]*m+b
                    arrow = Arrow(x,y,dx,dy, width=arrowwidth)
                    if xmax<x:
                        xmax=x
                    if ymax<y:
                        ymax=y
                    acol = flux_log10_small[i]
                    apatches.append(arrow)
                    acolor.append(acol)
        elif plot_type == 1 and which_flux != 2:
            if x==I_am_the_target[0] and y==I_am_the_target[1] and flux_log10_small[i]>=vmin:
                arrowwidth = flux_log10_small[i]*m+b
                arrow = Arrow(x,y,dx,dy, width=arrowwidth)
                if xmax<x:
                    xmax=x
                if ymax<y:
                    ymax=y
                acol = flux_log10_small[i]
                apatches.append(arrow)
                acolor.append(acol)
            if x+dx==I_am_the_target[0] and y+dy==I_am_the_target[1] and flux_log10_small[i]>=vmin:
                arrowwidth = flux_log10_small[i]*m+b
                arrow = Arrow(x,y,dx,dy, width=arrowwidth)
                if xmax<x:
                    xmax=x
                if ymax<y:
                    ymax=y
                acol = flux_log10_small[i]
                apatches.append(arrow)
                acolor.append(acol)
        elif plot_type == 1 and which_flux == 2:
            if x==I_am_the_target[0] and y==I_am_the_target[1] and flux_log10_small[i]<=vmax:
                arrowwidth = -flux_log10_small[i]*m+b
                arrow = Arrow(x,y,dx,dy, width=arrowwidth)
                if xmax<x:
                    xmax=x
                if ymax<y:
                    ymax=y
                acol = flux_log10_small[i]
                apatches.append(arrow)
                acolor.append(acol)
            if x+dx==I_am_the_target[0] and y+dy==I_am_the_target[1] and flux_log10_small[i]<=vmax:
                arrowwidth = -flux_log10_small[i]*m+b
                arrow = Arrow(x,y,dx,dy, width=arrowwidth)
                if xmax<x:
                    xmax=x
                if ymax<y:
                    ymax=y
                acol = flux_log10_small[i]
                apatches.append(arrow)
                acolor.append(acol)

    #apatches = []
    #acolor = []
    #m = 0.8/prange
    #vmax=np.ceil(max(flux_log10))
    #vmin=max(flux_log10)-prange
    #b=-vmin*m+0.1
    #normr = colors.Normalize(vmin=vmin,vmax=vmax)
    #ymax=0.
    #xmax=0.

    #for i in range(len(flux_log10)):
    #       x = coord_x_1[i]
    #       y = coord_y_1[i]
    #       dx = coord_x_out[i]-coord_x_1[i]
    #       dy = coord_y_out[i]-coord_y_1[i]
    #       if plot_type == 0:
    #               if flux_log10[i]>=vmin:
    #                       arrowwidth = flux_log10[i]*m+b
    #                       arrow = Arrow(x,y,dx,dy, width=arrowwidth)
    #                       if xmax<x:
    #                               xmax=x
    #                       if ymax<y:
    #                               ymax=y
    #                       acol = flux_log10[i]
    #                       apatches.append(arrow)
    #                       acolor.append(acol)
    #       elif plot_type == 1:
    #               if x==I_am_the_target[0] and y==I_am_the_target[1] and flux_log10[i]>=vmin:
    #                       arrowwidth = flux_log10[i]*m+b
    #                       arrow = Arrow(x,y,dx,dy, width=arrowwidth)
    #                       if xmax<x:
    #                               xmax=x
    #                       if ymax<y:
    #                               ymax=y
    #                       acol = flux_log10[i]
    #                       apatches.append(arrow)
    #                       acolor.append(acol)
    #               if x+dx==I_am_the_target[0] and y+dy==I_am_the_target[1] and flux_log10[i]>=vmin:
    #                       arrowwidth = flux_log10[i]*m+b
    #                       arrow = Arrow(x,y,dx,dy, width=arrowwidth)
    #                       if xmax<x:
    #                               xmax=x
    #                       if ymax<y:
    #                               ymax=y
    #                       acol = flux_log10[i]
    #                       apatches.append(arrow)
    #                       acolor.append(acol)
    #


        xy = x-0.5,y-0.5
        rect = Rectangle(xy,1,1,ec='k',fc='None',fill='False',lw=1.)
        rect.set_zorder(2)
        ax.add_patch(rect)
        xy = x+dx-0.5,y+dy-0.5
        rect = Rectangle(xy,1,1,ec='k',fc='None',fill='False',lw=1.)
        rect.set_zorder(2)
        ax.add_patch(rect)


    a = PatchCollection(apatches, cmap=cmapr, norm=normr)
    a.set_array(np.array(acolor))
    a.set_zorder(3)
    ax.add_collection(a)
    cb = plt.colorbar(a)

    # colorbar label
    if which_flux == None or which_flux == 0:
        cb.set_label('log$_{10}$(f)')
    elif which_flux ==1:
        cb.set_label('log$_{10}$(E)')
    elif which_flux ==2:
        cb.set_label('log$_{10}$(timescale)')


    # plot file name
    graphname = 'flow-chart.'+format

    # decide which array to take for label positions
    iarr = 2

    # plot element labels
    for z in range(nzmax):
        try:
            nmin = min(np.argwhere(nzycheck[:,z,iarr-2]))[0]-1
            ax.text(nmin,z,elname[z],horizontalalignment='center',verticalalignment='center',fontsize='medium',clip_on=True)
        except ValueError:
            continue

    # plot mass numbers
    if imlabel==1:
        for z in range(nzmax):
            for n in range(nnmax):
                a = z+n
                if nzycheck[n,z,iarr-2]==1:
                    ax.text(n,z,a,horizontalalignment='center',verticalalignment='center',fontsize='small',clip_on=True)

    # plot lines at magic numbers
    if imagic==1:
        ixymagic=[2, 8, 20, 28, 50, 82, 126]
        nmagic = len(ixymagic)
        for magic in ixymagic:
            if magic<=nzmax:
                try:
                    xnmin = min(np.argwhere(nzycheck[:,magic,iarr-2]))[0]
                    xnmax = max(np.argwhere(nzycheck[:,magic,iarr-2]))[0]
                    line = ax.plot([xnmin,xnmax],[magic,magic],lw=3.,color='r',ls='-')
                except ValueError:
                    dummy=0
            if magic<=nnmax:
                try:
                    yzmin = min(np.argwhere(nzycheck[magic,:,iarr-2]))[0]
                    yzmax = max(np.argwhere(nzycheck[magic,:,iarr-2]))[0]
                    line = ax.plot([magic,magic],[yzmin,yzmax],lw=3.,color='r',ls='-')
                except ValueError:
                    dummy=0

    # set axis limits
    if plotaxis==[0,0,0,0]:
        ax.axis([-0.5,xmax+0.5,-0.5,ymax+0.5])
    else:
        ax.axis(plotaxis)

    # set x- and y-axis label
    ax.set_xlabel('neutron number')
    ax.set_ylabel('proton number')
    if which_flux == None or which_flux == 0:
        max_flux_label="max flux = "+str('{0:.4f}'.format(max_flux))
    elif which_flux == 1:
        max_flux_label="max energy flux = "+str('{0:.4f}'.format(max_flux))
    elif which_flux == 2:
        min_flux_label="min timescale [s] = "+str('{0:.4f}'.format(min_flux))
    if print_max_flux_in_plot:
        if which_flux == None or which_flux < 2:
            ax.text(plotaxis[1]-1.8,plotaxis[2]+0.1,max_flux_label,fontsize=10.)
        elif which_flux == 2:
            ax.text(plotaxis[1]-1.8,plotaxis[2]+0.1,min_flux_label,fontsize=10.)



    fig.savefig(graphname)
    print(graphname,'is done')
    if which_flux == None or which_flux < 2:
        print(max_flux_label,'for reaction =',ind_max_flux+1)
    elif which_flux == 2:
        print(min_flux_label,'for reaction =',ind_min_flux+1)

    plt.show()<|MERGE_RESOLUTION|>--- conflicted
+++ resolved
@@ -3395,17 +3395,10 @@
         if mov:
             return artists
 
-<<<<<<< HEAD
-    def elemental_abund(self,cycle,zrange=[1,15],ylim=[-12,5],title_items=None,
-                        ref=-1,ref_filename=None,z_pin=None,pin=None,
-                        pin_filename=None,logeps=False,show_names=True,label='',
-                        colour='',plotlines=':',plotlabels=True,mark='x',**kwargs):
-=======
     def elemental_abund(self,cycle,zrange=[1,15],ylim=[0,0],title_items=None,
                         ref=-1,ref_filename=None,z_pin=None,pin=None,
                         pin_filename=None,logeps=False,dilution=None,show_names=True,label='',
                         colour='black',plotlines=':',plotlabels=True,mark='x',**kwargs):
->>>>>>> fcc931dc
         '''
         Plot the decayed elemental abundance distribution (PPN).
         Plot the elemental abundance distribution (nugridse).
@@ -3429,29 +3422,17 @@
             For possible cycle attributes see self.cattrs.
         ref : integer, optional
             ref = N:    plot abundaces relative to cycle N abundance, similar to the
-<<<<<<< HEAD
-                        'ref_filename' option. 
-                        Cannot be active at the same time as
-                        the 'ref_filename' option.
-        ref_filename : string, optional
-            plot abundances relative to solar abundance. For this option, 
-=======
                         'ref_filename' option.
                         Cannot be active at the same time as
                         the 'ref_filename' option.
         ref_filename : string, optional
             plot abundances relative to solar abundance. For this option,
->>>>>>> fcc931dc
             a cycle number for the 'ref' option must not be provided
         z_pin : int, optional
             Charge number for an element to be 'pinned'. An offset will be
             calculated from the difference between the cycle value and the
             value from the pinned reference.
-<<<<<<< HEAD
-            Can be used with the 'pin_filename' option to import an external 
-=======
             Can be used with the 'pin_filename' option to import an external
->>>>>>> fcc931dc
             abundance file in the same format as solar abundances.
             If no file is given, the reference can be either cycle N='ref'
             or the value from the 'ref_filename'.
@@ -3466,23 +3447,16 @@
                 '[X/Fe]': metallicity
         logeps : boolean, optional
             Plots log eps instead of [X/Fe] charts.
-<<<<<<< HEAD
-=======
         dilution : float, optional
             Provides the dilution factor for mixing nucleosynthesis products to the surface
             Cannot be active at the same time as the 'z_pin' option.
->>>>>>> fcc931dc
         label : string, optional
             The label for the abundance distribution
             The default is '' (i.e. do not show a label)
         show_names : boolean, optional
             Whether or not to show the element names on the figure.
         colour : string, optional
-<<<<<<< HEAD
-            In case you want to dictate marker and line colours. Takes cymkrgb 
-=======
             In case you want to dictate marker and line colours. Takes cymkrgb
->>>>>>> fcc931dc
             single-character colours or any other colour string accepted by
             matplotlib. The default is '' (automatic colour selection)
         plotlines : string, optional
@@ -3510,12 +3484,9 @@
         if ref_filename!=None:
             ref=-2
         if logeps==True:
-<<<<<<< HEAD
-=======
             if zrange[0]!=1:
                 print("To use logeps, the z range must be [1,X], otherwise the program will exit.")
                 sys.exit()
->>>>>>> fcc931dc
             z_pin=1
             ref=-3
         if plotType=='PPN':
@@ -3532,25 +3503,14 @@
                 el_abu.append(X_el)
                 el_name.append(el)
                 el_abu_hash[el]=X_el
-<<<<<<< HEAD
-                 
-=======
             fe_abund=self.abunds[where(self.el_iso_to_plot=='Fe')[0].tolist()].sum()    # Fe abund is always needed to find [X/Fe]
 
->>>>>>> fcc931dc
             # if we have provided a solar abundance file
             if ref==-2:
                 from . import utils
                 utils.solar(ref_filename,1)
                 menow = where(unique(utils.z_sol)==44.)[0][0]
-<<<<<<< HEAD
-                #    print(1, menow, utils.solar_elem_abund[menow])
                 el_abu_sun=np.array(utils.solar_elem_abund)
-                #    print(2, el_abu_sun)
-                #    print(3, el_abu_sun[42])
-=======
-                el_abu_sun=np.array(utils.solar_elem_abund)
->>>>>>> fcc931dc
                 el_abu_plot=np.zeros(len(el_abu))
                 for zs in z_el[zmin_ind:zmax_ind]:
                     zelidx=where(z_el[zmin_ind:zmax_ind]==zs)[0]
@@ -3559,12 +3519,7 @@
                         el_abu_plot[zelidx]=el_abu[zelidx[0]]/el_abu_sun[zsolidx]
                     else:
                         el_abu_plot[zelidx]=-1
-<<<<<<< HEAD
-                #el_abu=el_abu_plot
-            
-=======
-
->>>>>>> fcc931dc
+
             # if we have provided a reference cycle number
             elif ref>-1:
                 self.get(ref,decayed=True)
@@ -3583,9 +3538,6 @@
                     el_abu_hash_ref[el_ref]=X_el
                 for i in range(len(el_abu)):
                     el_abu_plot[i-1]=el_abu[i-1]/el_abu_ref[i-1]
-<<<<<<< HEAD
-                #el_abu=el_abu_plot
-=======
 
             # if we want to include observation data
             if pin_filename!=None:
@@ -3636,14 +3588,10 @@
                             z_ul.append([None])
                 el_abu_obs=[]
 
->>>>>>> fcc931dc
 
             # set a pinned element for offset calculation and adjustment
             if z_pin!=None:
                 print("Pinned element: "+str(z_pin))
-<<<<<<< HEAD
-                if pin!=None:
-=======
 
                 if pin_filename!=None:
                     # converting obervation data from log to standard form for compatibility
@@ -3656,17 +3604,12 @@
                        el_abu_pin=el_abu_obs
 
                 elif pin!=None:
->>>>>>> fcc931dc
                     print('using manual pin')
                     pin=np.power(10,pin)
                     el_abu_pin=np.zeros(len(el_abu))
                     for i in range(len(el_abu)):
                         el_abu_pin[i-1]=pin
-<<<<<<< HEAD
-                
-=======
-
->>>>>>> fcc931dc
+
                 elif logeps==True:
                     print('finding log eps')
                     atomic_mass=[1.008, 4.003, 6.94, 9.012, 10.81, 12.011, 14.007, 15.999, 18.998, 20.18, 22.99, 24.305, 26.982, 28.085, 30.74, 32.06, 35.45, 39.948, 39.098, 40.078, 44.956, 47.867, 50.942, 51.996, 54.938, 55.845, 58.933, 58.693, 6.46, 65.38, 69.723, 72.63, 74.922, 78.971, 79.904, 83.798, 85.468, 87.62, 88.906, 91.224, 92.906, 95.95, 97., 01.07, 102.906, 106.42, 107.868, 112.414, 114.818, 118.71, 121.76, 127.6, 126.904, 131.293, 132.905, 137.27, 138.905, 140.116, 140.908, 144.242, 145. , 150.36, 151.964, 157.25, 158.925, 162.5, 164.93, 167.259, 18.934, 173.045, 174.967, 178.49, 180.948, 183.84, 186.207, 190.23, 192.217, 195.084, 196.967, 200.592, 24.38, 207.2, 208.98, 209., 210., 222., 223., 226., 227., 232.038, 231.036, 238.029, 237., 244., 243., 247., 247., 251., 252., 257., 258., 259., 262., 267., 270., 269., 270., 270., 278., 281., 281., 285., 286., 289., 289., 293., 293., 294.]
@@ -3674,72 +3617,7 @@
                     el_abu_plot=np.zeros(len(el_abu))
                     for i in range(len(el_abu)):
                         el_abu_plot[i-1]=el_abu[i-1]/el_abu_pin[i-1]
-<<<<<<< HEAD
-                
-                # using ascii_table.readTable to read in observation data
-                elif pin_filename!=None:
-                    print('using the pin filename')
-                    obs_file=asci.readTable(pin_filename,header_char='#')
-                    xfe_sigma=[]
-                    el_abu_obs_log=[]
-                    z_ul=[]
-                    for z_i in z_el[zmin_ind:zmax_ind]:
-                        try:
-                            obs_file.data['[X/H]']
-                            x_over='[X/H]'
-                            sigma='sig_[X/H]'
-                        except:
-                            x_over='[X/Fe]'
-                            sigma='sig_[X/Fe]'
-                        zelidx=where(z_el[zmin_ind:zmax_ind]==z_i)[0]
-                        zpinidx=where(obs_file.data['Z']==z_i)[0] #str()
-                        if len(zpinidx)==0:
-                            el_abu_obs_log.append([None])
-                            xfe_sigma.append([None])
-                            z_ul.append([None])
-                        elif len(zpinidx)>1:
-                            '''if any(obs_file.data['ul'][zpinidx].astype(int))==1:
-                                print('hi')
-                                tmp=obs_file.data['[X/Fe]'][zpinidx].astype(float)
-                                z_ul.append(tmp.tolist())
-                                el_abu_obs_log.append([None]*len(zpinidx))
-                                xfe_sigma.append([None]*len(zpinidx))
-                            else:'''
-                            tmp=obs_file.data[x_over][zpinidx]#.astype(float) # array stores multiple values for a 
-                            el_abu_obs_log.append(tmp.tolist())                            # single element
-                            tmp=obs_file.data[sigma][zpinidx]#.astype(float)
-                            xfe_sigma.append(tmp.tolist())
-                            z_ul.append([None])
-                        else:
-                            if obs_file.data['ul'][zpinidx]==1: #.astype(int)
-                                tmp=obs_file.data[x_over][zpinidx]#.astype(float)
-                                z_ul.append(tmp.tolist())
-                                tmp=obs_file.data[x_over][zpinidx]#.astype(float)
-                                el_abu_obs_log.append([None])
-                                xfe_sigma.append([None])
-                            else:
-                                tmp=obs_file.data[x_over][zpinidx][0]#.astype(float)
-                                el_abu_obs_log.append([tmp])
-                                tmp=obs_file.data[sigma][zpinidx][0]#.astype(float)
-                                xfe_sigma.append([tmp])
-                                z_ul.append([None])
-                    el_abu_obs=[]
-                    
-                    # converting obervation data from log to standard form for compatibility
-                    # with later code
-                    for i in range(len(el_abu_obs_log)):
-                        if all(el_abu_obs_log[i])==None:
-                            el_abu_obs.append(None)
-                        else:
-                            el_abu_obs.append(np.power(10,el_abu_obs_log[i]))
-                    el_abu_pin=el_abu_obs
-                    #el_abu_obs_log=[[i] for i in el_abu_obs_log] # converting to list of lists for the zip() function plotting 
-                    
-                    
-                    
-=======
-
->>>>>>> fcc931dc
+
                 elif ref==-2:
                     print('using solar pin')
                     el_abu_pin=np.zeros(len(el_abu))
@@ -3750,29 +3628,12 @@
                 '''elif ref>=0:
                     print('using ref pin')
                     el_abu_pin=np.zeros(len(el_abu))
-<<<<<<< HEAD
-                    for i in range(len(el_abu)):
-=======
                     for i in range(len(el_abu)):nacon
->>>>>>> fcc931dc
                         el_abu_pin[i-1]=el_abu[i-1]/el_abu_ref[i-1]
                     print(el_abu)
                     print(el_abu_ref)
                     print(el_abu_pin)
                     print(el_abu_plot)'''
-<<<<<<< HEAD
-                #else:
-                 #   print("something's wrong here")
-                    
-            # calculating the offset value
-                zelidx=where(z_el[zmin_ind:zmax_ind]==z_pin)[0][0]
-                offset=np.log10(el_abu_pin[zelidx])-np.log10(el_abu_plot[zelidx])
-                print(offset)
-            
-            if ref!=-1:
-                el_abu=el_abu_plot
-            
-=======
 
             # calculating the offset value
                 zelidx=where(z_el[zmin_ind:zmax_ind]==z_pin)[0][0]
@@ -3807,28 +3668,18 @@
                 #print(el_abu_dilution)
                 el_abu=el_abu_dilution
 
->>>>>>> fcc931dc
             # plot an elemental abundance distribution with labels:
             self.el_abu_log = np.log10(el_abu)
             if pin_filename!=None:                                   # plotting the observation data
                 # using zip() to plot multiple values for a single element
                 for xi,yi,wi  in zip(z_el[zmin_ind:zmax_ind],el_abu_obs_log,xfe_sigma):
-<<<<<<< HEAD
-=======
                     print(xi)
->>>>>>> fcc931dc
                     pl.scatter([xi]*len(yi),yi,marker='*',s=100,color='red')
                     if all(wi)!=None:
                         pl.errorbar([xi]*len(yi),yi,wi,color='red',capsize=5)
                 pl.scatter(z_el[zmin_ind:zmax_ind],z_ul,label='Upper limits',marker='v',color='blue')
-<<<<<<< HEAD
-                pl.annotate('Offset: '+str(offset[0]),xy=(0.05,0.95),xycoords='axes fraction')
-                # plotting simulation data
-            pl.plot(z_el[zmin_ind:zmax_ind],np.log10(el_abu)+offset,label='Simulations',\
-=======
                 # plotting simulation data
             pl.plot(z_el[zmin_ind:zmax_ind],np.log10(el_abu)+offset,label=label,\
->>>>>>> fcc931dc
                    linestyle=plotlines,color=colour,marker=mark)#,np.log10(el_abu))#,**kwargs)
             j=0        # add labels
             if plotlabels==True:
@@ -3845,20 +3696,13 @@
             if ref==-2:
                 pl.ylabel(ylab[2])
             elif ref>-1:
-<<<<<<< HEAD
-=======
                 if plotlabels==True:
                     pl.annotate('Offset: '+str(offset),xy=(0.05,0.95),xycoords='axes fraction')
->>>>>>> fcc931dc
                 pl.ylabel(ylab[0])
             elif logeps==True:
                 pl.ylabel(ylab[3])
             else:
                 pl.ylabel(ylab[1])
-<<<<<<< HEAD
-#           savefig('elemental'+str(i)+'.png')
-=======
->>>>>>> fcc931dc
         elif plotType=='se':
             # get self.***_iso_to_plot by calling iso_abund function, which writes them
             self.iso_abund(cycle,elemaburtn=True,**kwargs)
